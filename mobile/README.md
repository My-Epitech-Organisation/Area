# 📱 AREA Mobile Client (Flutter)

<<<<<<< HEAD
[![Flutter](https://img.shields.io/badge/Flutter-3.0+-02569B?logo=flutter)](https://flutter.dev/)
[![Dart](https://img.shields.io/badge/Dart-3.0+-0175C2?logo=dart)](https://dart.dev/)
[![License](https://img.shields.io/badge/License-MIT-green.svg)](LICENSE)

Le client mobile **Flutter** pour le projet **AREA** (Automation and Reaction Engine), une plateforme d'automatisation inspirée d'IFTTT.  
Cette app permet aux utilisateurs de créer des automatisations personnalisées en connectant des services (ex. : Gmail, Discord, etc.) via des applets.

L'app fonctionne sur **Android** et **iOS**, et communique avec le backend via une API REST.
=======
This folder contains the **Flutter mobile client** for the AREA project.
It runs on **Android** and **iOS**, and communicates with the backend via REST API.
>>>>>>> 391996ff

---

## � Table des Matières
- [�🚀 Démarrage Rapide](#-démarrage-rapide)
- [📋 Prérequis](#-prérequis)
- [🛠️ Installation](#️-installation)
- [🏗️ Architecture](#️-architecture)
- [🧪 Tests](#-tests)
- [📦 Build et Déploiement](#-build-et-déploiement)
- [🛠️ Commandes Utiles](#️-commandes-utiles)
- [⚠️ Problèmes Courants](#️-problèmes-courants)
- [🤝 Contribution](#-contribution)
- [📄 Licence](#-licence)

---

## 🚀 Démarrage Rapide

1. **Clonez le repo** :
   ```bash
   git clone <repository_url>
   cd AREA/mobile
   ```

2. **Installez les dépendances** :
   ```bash
   flutter pub get
   ```

<<<<<<< HEAD
3. **Lancez sur un émulateur** :
   ```bash
   flutter run
   ```
=======
### 1. Install Flutter
Follow the official guide: [Flutter Installation](https://docs.flutter.dev/get-started/install)
>>>>>>> 391996ff

   *(Assurez-vous qu'un émulateur Android ou iOS est lancé)*

---

## 📋 Prérequis

- **Flutter SDK** : Version 3.0+ ([Installation](https://docs.flutter.dev/get-started/install))
- **Dart SDK** : Inclus avec Flutter
- **Android Studio** (pour Android) ou **Xcode** (pour iOS)
- **Git** pour le versioning

Vérifiez votre setup :
```bash
flutter doctor -v
```

---

## 🛠️ Installation

### 1. Installer Flutter
Suivez le guide officiel : [Flutter Installation](https://docs.flutter.dev/get-started/install)

Ajoutez Flutter à votre PATH et vérifiez :
```bash
flutter --version
```

### 2. Configuration Android
- Installez [Android Studio](https://developer.android.com/studio)
- Ouvrez le SDK Manager et installez les SDKs requis
- Variables d'environnement :
  ```bash
  export ANDROID_HOME=$HOME/Android/Sdk
  export PATH=$PATH:$ANDROID_HOME/emulator:$ANDROID_HOME/tools:$ANDROID_HOME/platform-tools
  ```

### 3. Configuration iOS (macOS uniquement)
- Installez [Xcode](https://developer.apple.com/xcode/)
- Acceptez les licences :
  ```bash
  sudo xcode-select --install
  sudo xcodebuild -license accept
  ```
- Installez CocoaPods :
  ```bash
  sudo gem install cocoapods
  ```

### 4. Lancer le Projet
```bash
cd AREA/mobile
flutter pub get
flutter run
```

Pour lancer sur un device spécifique :
```bash
flutter devices  # Liste des devices
flutter run -d <device_id>
```

---

## 🏗️ Architecture

### Structure des Fichiers
```
lib/
├── main.dart              # Point d'entrée de l'app
├── home_page.dart         # Page principale
├── widgets/               # Widgets réutilisables
│   └── counter_widget.dart
├── models/                # Modèles de données (à ajouter)
├── services/              # Services API (à ajouter)
└── utils/                 # Utilitaires (à ajouter)
```

### Fonctionnalités Clés
- **Authentification** : Connexion utilisateur
- **Applets** : Création et gestion d'automatisations
- **Services** : Intégration avec APIs externes (Gmail, Discord, etc.)
- **UI Responsive** : Design adaptatif pour mobile

### Communication avec le Backend
- API REST via `http` package
- Endpoints : `/auth`, `/applets`, `/services`
- Gestion des erreurs et états de chargement

---

## 🧪 Tests

### Tests Unitaires
```bash
flutter test
```

### Tests d'Intégration
- Tests manuels sur émulateur/simulateur
- Vérifiez les fonctionnalités : connexion, création d'applets, etc.

### Tests sur Devices
- Android : Émulateur ou device physique
- iOS : Simulateur ou device physique (macOS requis)

---

## � Build et Déploiement

### Build Android APK
```bash
flutter build apk --release
# Fichier généré : build/app/outputs/flutter-apk/app-release.apk
```

### Build iOS (macOS)
```bash
flutter build ios --release
# Ouvrez Xcode pour archiver et déployer
```

### Déploiement
- **Play Store** : Utilisez Google Play Console
- **App Store** : Utilisez Xcode et App Store Connect

---

## 🛠️ Commandes Utiles

| Commande | Description |
|----------|-------------|
| `flutter clean` | Nettoie le cache du projet |
| `flutter pub get` | Télécharge les dépendances |
| `flutter analyze` | Analyse statique du code |
| `flutter run` | Lance l'app en mode debug |
| `flutter build apk` | Build APK Android |
| `flutter build ios` | Build app iOS |
| `flutter devices` | Liste des devices connectés |
| `flutter emulators` | Liste des émulateurs |
| `flutter doctor` | Vérifie l'environnement |

---

## ⚠️ Problèmes Courants

| Problème | Solution |
|----------|----------|
| ❌ Émulateur non trouvé | Vérifiez Android Studio/Xcode installé |
| ❌ Erreurs CocoaPods | `cd ios && pod install` |
| ❌ Permissions | Vérifiez variables `ANDROID_HOME` et `PATH` |
| ❌ Build échoue | `flutter clean && flutter pub get` |
| ❌ Hot Reload ne marche pas | Redémarrez l'app |

---

## 🤝 Contribution

1. **Fork** le repo
2. **Créez une branche** : `git checkout -b feature/nouvelle-fonction`
3. **Commitez** : `git commit -m 'Ajout nouvelle fonctionnalité'`
4. **Push** : `git push origin feature/nouvelle-fonction`
5. **Ouvrez une PR**

### Guidelines
- Suivez les conventions Dart/Flutter
- Ajoutez des tests pour nouvelles fonctionnalités
- Mettez à jour ce README si nécessaire
- Pour dépendances : `flutter pub add <package>` puis commit `pubspec.lock`

---

## 📄 Licence

Ce projet est sous licence MIT. Voir [LICENSE](../LICENSE) pour plus de détails.

---

*Développé avec ❤️ en Flutter pour Epitech AREA Project*<|MERGE_RESOLUTION|>--- conflicted
+++ resolved
@@ -1,70 +1,19 @@
 # 📱 AREA Mobile Client (Flutter)
 
-<<<<<<< HEAD
-[![Flutter](https://img.shields.io/badge/Flutter-3.0+-02569B?logo=flutter)](https://flutter.dev/)
-[![Dart](https://img.shields.io/badge/Dart-3.0+-0175C2?logo=dart)](https://dart.dev/)
-[![License](https://img.shields.io/badge/License-MIT-green.svg)](LICENSE)
-
-Le client mobile **Flutter** pour le projet **AREA** (Automation and Reaction Engine), une plateforme d'automatisation inspirée d'IFTTT.  
-Cette app permet aux utilisateurs de créer des automatisations personnalisées en connectant des services (ex. : Gmail, Discord, etc.) via des applets.
-
-L'app fonctionne sur **Android** et **iOS**, et communique avec le backend via une API REST.
-=======
 This folder contains the **Flutter mobile client** for the AREA project.
 It runs on **Android** and **iOS**, and communicates with the backend via REST API.
->>>>>>> 391996ff
 
 ---
 
-## � Table des Matières
-- [�🚀 Démarrage Rapide](#-démarrage-rapide)
-- [📋 Prérequis](#-prérequis)
-- [🛠️ Installation](#️-installation)
-- [🏗️ Architecture](#️-architecture)
-- [🧪 Tests](#-tests)
-- [📦 Build et Déploiement](#-build-et-déploiement)
-- [🛠️ Commandes Utiles](#️-commandes-utiles)
-- [⚠️ Problèmes Courants](#️-problèmes-courants)
-- [🤝 Contribution](#-contribution)
-- [📄 Licence](#-licence)
+## 🚀 Getting Started
 
----
-
-## 🚀 Démarrage Rapide
-
-1. **Clonez le repo** :
-   ```bash
-   git clone <repository_url>
-   cd AREA/mobile
-   ```
-
-2. **Installez les dépendances** :
-   ```bash
-   flutter pub get
-   ```
-
-<<<<<<< HEAD
-3. **Lancez sur un émulateur** :
-   ```bash
-   flutter run
-   ```
-=======
 ### 1. Install Flutter
 Follow the official guide: [Flutter Installation](https://docs.flutter.dev/get-started/install)
->>>>>>> 391996ff
 
-   *(Assurez-vous qu'un émulateur Android ou iOS est lancé)*
+Make sure to:
+- Add Flutter to your PATH
+- Run `flutter doctor` to check for missing dependencies
 
----
-
-## 📋 Prérequis
-
-- **Flutter SDK** : Version 3.0+ ([Installation](https://docs.flutter.dev/get-started/install))
-- **Dart SDK** : Inclus avec Flutter
-- **Android Studio** (pour Android) ou **Xcode** (pour iOS)
-- **Git** pour le versioning
-
-Vérifiez votre setup :
 ```bash
 flutter doctor -v
 ```
