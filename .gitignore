# Visual Studio Code
.vscode/
.history/

# Temp files
*.log
*.swp
*.swo
*.bak
*.old
*.tmp

package-lock.json
node_modules/

# Python
__pycache__/
*.pyc
*.pyo
*.pyd
*.so

# Environment
backend/venv/
backend/.env

# Django
*.log
db.sqlite3
/media/

# IDEs
.vscode/
.idea/

<<<<<<< HEAD
# PoC
Poc/
=======
# Environment variables
*.env
*.env.local
>>>>>>> f036b889
<|MERGE_RESOLUTION|>--- conflicted
+++ resolved
@@ -33,11 +33,9 @@
 .vscode/
 .idea/
 
-<<<<<<< HEAD
-# PoC
-Poc/
-=======
 # Environment variables
 *.env
 *.env.local
->>>>>>> f036b889
+
+# PoC
+Poc/