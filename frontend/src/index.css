@tailwind base;
@tailwind components;
@tailwind utilities;

:root {
  /* ==========================================================================
     COLOR SYSTEM - Centralized theme variables
     ========================================================================== */

  /* Primary Colors */
  --color-primary: #6366f1; /* indigo-500 */
  --color-primary-dark: #4f46e5; /* indigo-600 */
  --color-primary-light: #a5b4fc; /* indigo-300 */

  /* Secondary Colors */
  --color-secondary: #8b5cf6; /* violet-500 */
  --color-secondary-dark: #7c3aed; /* violet-600 */
  --color-secondary-light: #c4b5fd; /* violet-300 */

  /* Accent Colors */
  --color-accent: #06b6d4; /* cyan-500 */
  --color-accent-dark: #0891b2; /* cyan-600 */
  --color-accent-light: #67e8f9; /* cyan-300 */

  /* Status Colors */
  --color-success: #10b981; /* emerald-500 */
  --color-success-dark: #059669; /* emerald-600 */
  --color-success-light: #6ee7b7; /* emerald-300 */

  --color-warning: #f59e0b; /* amber-500 */
  --color-warning-dark: #d97706; /* amber-600 */
  --color-warning-light: #fcd34d; /* amber-300 */

  --color-error: #ef4444; /* red-500 */
  --color-error-dark: #dc2626; /* red-600 */
  --color-error-light: #fca5a5; /* red-300 */

  /* Neutral Colors */
  --color-white: #fff;
  --color-black: #000;

  --color-gray-50: #f9fafb;
  --color-gray-100: #f3f4f6;
  --color-gray-200: #e5e7eb;
  --color-gray-300: #d1d5db;
  --color-gray-400: #9ca3af;
  --color-gray-500: #6b7280;
  --color-gray-600: #4b5563;
  --color-gray-700: #374151;
  --color-gray-800: #1f2937;
  --color-gray-900: #111827;

  /* Text Colors */
  --text-primary: var(--color-white);
  --text-secondary: var(--color-gray-300);
  --text-muted: var(--color-gray-400);
  --text-accent: var(--color-primary-light);
  --text-success: var(--color-success-light);
  --text-warning: var(--color-warning-light);
  --text-error: var(--color-error-light);

  /* Background Colors */
  --bg-primary: var(--color-gray-900);
  --bg-secondary: var(--color-gray-800);
  --bg-tertiary: var(--color-gray-700);
  --bg-accent: var(--color-primary-dark);
  --bg-surface: rgba(255, 255, 255, 0.05);
  --bg-surface-hover: rgba(255, 255, 255, 0.1);
  --bg-overlay: rgba(0, 0, 0, 0.5);

  /* Border Colors */
  --border-primary: rgba(255, 255, 255, 0.1);
  --border-secondary: rgba(255, 255, 255, 0.05);
  --border-accent: var(--color-primary);
  --border-focus: var(--color-primary-light);

  /* Form Colors */
  --form-bg: var(--color-gray-700);
  --form-border: var(--color-gray-600);
  --form-border-focus: var(--color-primary);
  --form-text: var(--color-white);
  --form-placeholder: var(--color-gray-400);

  /* Button Colors */
  --btn-primary-bg: var(--color-primary);
  --btn-primary-text: var(--color-white);
  --btn-primary-hover: var(--color-primary-dark);

  --btn-secondary-bg: var(--bg-surface);
  --btn-secondary-text: var(--color-white);
  --btn-secondary-hover: var(--bg-surface-hover);

  --btn-success-bg: var(--color-success);
  --btn-success-text: var(--color-white);
  --btn-success-hover: var(--color-success-dark);

  --btn-error-bg: var(--color-error);
  --btn-error-text: var(--color-white);
  --btn-error-hover: var(--color-error-dark);

  /* quadrant gradients */
  --tl-start: #2b2496; /* indigo-800 */
  --tl-mid: #000; /* black */
  --tl-end: #763dd2; /* purple-600 */
  --tr-start: #352daf; /* indigo-800 */
  --tr-mid: #000;
  --tr-end: #245190; /* slate-600 */
  --br-start: #a22; /* rose-700 */
  --br-mid: #000;
  --br-end: #5929ad; /* violet-600 */
  --bl-start: #1b63c7; /* slate-600 */
  --bl-mid: #000;
  --bl-end: #1b9b73; /* emerald-600 */

  /* Services page */
  --page-services-start: #261450; /* deep indigo */
  --page-services-mid: #000;
  --page-services-end: #5b21b6; /* violet-600 */

  /* Service Detail page */
  --page-service-detail-start: #0a3b77; /* deep blue */
  --page-service-detail-mid: #000;
  --page-service-detail-end: #0ea5b7; /* cyan-400 */

  /* Areaction page */
  --page-areaction-start: #3a519b; /* blue-900 */
  --page-areaction-mid: #000;
  --page-areaction-end: #721ab9; /* blue-800 */

  /* signup / login - background */
  --auth-signup-start: #0d05a3; /* indigo-600 */
  --auth-signup-mid: #000;
  --auth-signup-end: #097191; /* violet-600 */
  --auth-login-start: #066d4c; /* emerald-600 / teal */
  --auth-login-mid: #000;
  --auth-login-end: #5a22a3; /* indigo-600 */

  /* dashboard - background */
  --dashboard-start: #2a7c91; /* teal-600 */
  --dashboard-mid: #000;
  --dashboard-end: #342fce; /* indigo-900 */

  /* profile - background */
  --profile-start: #623fa5; /* purple-900 */
  --profile-mid: #000;
  --profile-end: #4f3fff; /* indigo-700 */

<<<<<<< HEAD
  /* about - background */
  --page-about-start: #353080; /* indigo-900 */
  --page-about-mid: #000;
  --page-about-end: #9e2921; /* red-700 */

  /* typography */
  --text-primary: #fff;
  --text-muted: #d1d5db; /* gray-300 */
=======
  /* Legacy variables (keeping for backward compatibility) */
>>>>>>> 73a96419
  --accent: #c7d2fe; /* indigo-200 */
  --card-bg: rgb(255 255 255 / 4%);
  --card-border: rgb(255 255 255 / 8%);
  --btn-bg: #eef2ff; /* indigo-100 */
  --btn-text: #000;
  --btn-hover: #c7d2fe; /* indigo-200 */
}

.bg-tl {
  background: linear-gradient(to bottom right, var(--tl-start), var(--tl-mid), var(--tl-end));
}

.bg-tr {
  background: linear-gradient(to bottom right, var(--tr-start), var(--tr-mid), var(--tr-end));
}

.bg-br {
  background: linear-gradient(to bottom right, var(--br-start), var(--br-mid), var(--br-end));
}

.bg-bl {
  background: linear-gradient(to bottom right, var(--bl-start), var(--bl-mid), var(--bl-end));
}

/* page specific background utilities */

.bg-page-services {
  background: linear-gradient(
    135deg,
    var(--page-services-start) 0%,
    var(--page-services-mid) 50%,
    var(--page-services-end) 100%
  );
}

.bg-page-service-detail {
  background: linear-gradient(
    135deg,
    var(--page-service-detail-start) 0%,
    var(--page-service-detail-mid) 50%,
    var(--page-service-detail-end) 100%
  );
}

.bg-page-areaction {
  background: linear-gradient(
    135deg,
    var(--page-areaction-start) 0%,
    var(--page-areaction-mid) 50%,
    var(--page-areaction-end) 100%
  );
}

.bg-auth-signup {
  background: linear-gradient(
    135deg,
    var(--auth-signup-start) 0%,
    var(--auth-signup-mid) 40%,
    var(--auth-signup-end) 100%
  );
}

.bg-auth-login {
  background: linear-gradient(
    135deg,
    var(--auth-login-start) 0%,
    var(--auth-login-mid) 40%,
    var(--auth-login-end) 100%
  );
}

.bg-dashboard {
  background: linear-gradient(
    135deg,
    var(--dashboard-start) 0%,
    var(--dashboard-mid) 40%,
    var(--dashboard-end) 100%
  );
}

.bg-profile {
  background: linear-gradient(
    135deg,
    var(--profile-start) 0%,
    var(--profile-mid) 40%,
    var(--profile-end) 100%
  );
}

.bg-page-about {
  background: linear-gradient(
<<<<<<< HEAD
    135deg,
    var(--page-about-start) 0%,
    var(--page-about-mid) 50%,
    var(--page-about-end) 100%
  );
}

=======
    to bottom right,
    rgba(0, 0, 0, 0.9) 0%,
    rgba(31, 41, 55, 0.8) 50%,
    #312e81 100%
  );
}

/* ==========================================================================
   COMPONENT GRADIENT CLASSES - Reusable gradient backgrounds for components
   ========================================================================== */

.bg-gradient-primary {
  background: linear-gradient(135deg, var(--color-primary), var(--color-primary-dark));
}

.bg-gradient-secondary {
  background: linear-gradient(135deg, var(--color-secondary), var(--color-secondary-dark));
}

.bg-gradient-accent {
  background: linear-gradient(135deg, var(--color-accent), var(--color-accent-dark));
}

.bg-gradient-surface {
  background: linear-gradient(135deg, var(--bg-surface), var(--bg-surface-hover));
}

.bg-gradient-modal {
  background: linear-gradient(to bottom right, var(--color-gray-900), var(--color-primary));
}

.bg-gradient-navbar-mobile {
  background: linear-gradient(
    to bottom right,
    var(--color-primary-dark),
    var(--color-black),
    var(--color-secondary)
  );
}

.bg-gradient-avatar {
  background: linear-gradient(135deg, var(--color-primary), var(--color-secondary));
}

.bg-gradient-button-primary {
  background: linear-gradient(to right, var(--color-primary), var(--color-primary-dark));
}

.bg-gradient-button-primary:hover {
  background: linear-gradient(to right, var(--color-primary-dark), var(--color-primary));
}

.bg-gradient-button-secondary {
  background: linear-gradient(to right, var(--color-secondary), var(--color-secondary-dark));
}

.bg-gradient-button-secondary:hover {
  background: linear-gradient(to right, var(--color-secondary-dark), var(--color-secondary));
}

.bg-gradient-chart-bar {
  background: linear-gradient(to top, var(--color-primary), var(--color-primary-light));
}

>>>>>>> 73a96419
.text-primary {
  color: var(--text-primary) !important;
}

.text-muted {
  color: var(--text-muted) !important;
}

.icon-accent {
  color: var(--accent) !important;
}

.card-bg {
  background: var(--card-bg) !important;
}

.card-border {
  border: 1px solid var(--card-border) !important;
}

.scrollbar-visible::-webkit-scrollbar {
  height: 12px;
  width: 12px;
}

.scrollbar-visible::-webkit-scrollbar-track {
  background: transparent;
}

.scrollbar-visible::-webkit-scrollbar-thumb {
  background-color: rgb(99 102 241 / 90%);
  border-radius: 10px;
  border: 3px solid rgb(0 0 0 / 0%);
}

.scrollbar-visible {
  scrollbar-color: rgb(99 102 241 / 90%) transparent;
  scrollbar-width: thin;
}

/* appear animation for cards */
@keyframes appear {
  from {
    opacity: 0;
    transform: translateY(8px) scale(0.995);
  }

  to {
    opacity: 1;
    transform: translateY(0) scale(1);
  }
}

.bg-page-profile {
  background: linear-gradient(
    135deg,
    var(--profile-start) 0%,
    var(--profile-mid) 50%,
    var(--profile-end) 100%
  );
}

/* ==========================================================================
   UTILITY CLASSES - Semantic color classes for consistent theming
   ========================================================================== */

/* Text Colors */
.text-theme-primary {
  color: var(--text-primary);
}
.text-theme-secondary {
  color: var(--text-secondary);
}
.text-theme-muted {
  color: var(--text-muted);
}
.text-theme-accent {
  color: var(--text-accent);
}
.text-theme-success {
  color: var(--text-success);
}
.text-theme-warning {
  color: var(--text-warning);
}
.text-theme-error {
  color: var(--text-error);
}

/* Background Colors */
.bg-theme-primary {
  background-color: var(--bg-primary);
}
.bg-theme-secondary {
  background-color: var(--bg-secondary);
}
.bg-theme-tertiary {
  background-color: var(--bg-tertiary);
}
.bg-theme-accent {
  background-color: var(--bg-accent);
}
.bg-theme-surface {
  background-color: var(--bg-surface);
}
.bg-theme-surface-hover {
  background-color: var(--bg-surface-hover);
}
.bg-theme-overlay {
  background-color: var(--bg-overlay);
}

/* Border Colors */
.border-theme-primary {
  border-color: var(--border-primary);
}
.border-theme-secondary {
  border-color: var(--border-secondary);
}
.border-theme-accent {
  border-color: var(--border-accent);
}
.border-theme-focus {
  border-color: var(--border-focus);
}

/* Form Styles */
.form-input {
  @apply w-full px-3 py-2 rounded-lg transition-colors;

  background-color: var(--form-bg);
  border: 1px solid var(--form-border);
  color: var(--form-text);
}

.form-input:focus {
  outline: none;
  border-color: var(--form-border-focus);
  box-shadow: 0 0 0 2px rgba(99, 102, 241, 0.2);
}

.form-input::placeholder {
  color: var(--form-placeholder);
}

.form-label {
  @apply block text-sm font-medium mb-1;

  color: var(--text-secondary);
}

.form-select {
  @apply form-input;
}

.form-select option {
  background-color: var(--bg-primary);
  color: var(--form-text);
}

/* Button Styles */
.btn-primary {
  @apply px-4 py-2 rounded-lg font-medium transition-colors;

  background-color: var(--btn-primary-bg);
  color: var(--btn-primary-text);
}

.btn-primary:hover {
  background-color: var(--btn-primary-hover);
}

.btn-secondary {
  @apply px-4 py-2 rounded-lg font-medium transition-colors;

  background-color: var(--btn-secondary-bg);
  color: var(--btn-secondary-text);
  border: 1px solid var(--border-primary);
}

.btn-secondary:hover {
  background-color: var(--btn-secondary-hover);
}

.btn-success {
  @apply px-4 py-2 rounded-lg font-medium transition-colors;

  background-color: var(--btn-success-bg);
  color: var(--btn-success-text);
}

.btn-success:hover {
  background-color: var(--btn-success-hover);
}

.btn-error {
  @apply px-4 py-2 rounded-lg font-medium transition-colors;

  background-color: var(--btn-error-bg);
  color: var(--btn-error-text);
}

.btn-error:hover {
  background-color: var(--btn-error-hover);
}

/* Card Styles */
.card-surface {
  @apply rounded-lg border;

  background-color: var(--bg-surface);
  border-color: var(--border-primary);
}

.card-overlay {
  @apply rounded-2xl border;

  background-color: var(--bg-surface);
  border-color: var(--border-secondary);
  backdrop-filter: blur(8px);
}

/* Navigation Styles */
.nav-link {
  @apply text-sm lg:text-lg font-semibold transition;

  color: var(--text-primary);
}

.nav-link:hover {
  color: var(--text-accent);
}

.nav-link-active {
  color: var(--text-accent);
}

/* Status Colors */
.text-required {
  color: var(--color-error);
}
.bg-success {
  background-color: var(--color-success);
}
.bg-warning {
  background-color: var(--color-warning);
}
.bg-error {
  background-color: var(--color-error);
}

/* ==========================================================================
   ANIMATIONS
   ========================================================================== */

.animate-appear {
  animation: appear 360ms cubic-bezier(0.2, 0.9, 0.2, 1) both;
}

/* slide-up animation for bottom notifications */
@keyframes slide-up {
  from {
    opacity: 0;
    transform: translateY(12px);
  }

  to {
    opacity: 1;
    transform: translateY(0);
  }
}

.animate-slide-up {
  animation: slide-up 360ms cubic-bezier(0.2, 0.9, 0.2, 1) both;
}

/* fadeIn animation for active service selector underline */
@keyframes fadeIn {
  from {
    opacity: 0;
  }

  to {
    opacity: 1;
  }
}

.animate-fadeIn {
  animation: fadeIn 1s ease-in-out;
}<|MERGE_RESOLUTION|>--- conflicted
+++ resolved
@@ -145,7 +145,6 @@
   --profile-mid: #000;
   --profile-end: #4f3fff; /* indigo-700 */
 
-<<<<<<< HEAD
   /* about - background */
   --page-about-start: #353080; /* indigo-900 */
   --page-about-mid: #000;
@@ -154,9 +153,7 @@
   /* typography */
   --text-primary: #fff;
   --text-muted: #d1d5db; /* gray-300 */
-=======
   /* Legacy variables (keeping for backward compatibility) */
->>>>>>> 73a96419
   --accent: #c7d2fe; /* indigo-200 */
   --card-bg: rgb(255 255 255 / 4%);
   --card-border: rgb(255 255 255 / 8%);
@@ -248,7 +245,6 @@
 
 .bg-page-about {
   background: linear-gradient(
-<<<<<<< HEAD
     135deg,
     var(--page-about-start) 0%,
     var(--page-about-mid) 50%,
@@ -256,72 +252,6 @@
   );
 }
 
-=======
-    to bottom right,
-    rgba(0, 0, 0, 0.9) 0%,
-    rgba(31, 41, 55, 0.8) 50%,
-    #312e81 100%
-  );
-}
-
-/* ==========================================================================
-   COMPONENT GRADIENT CLASSES - Reusable gradient backgrounds for components
-   ========================================================================== */
-
-.bg-gradient-primary {
-  background: linear-gradient(135deg, var(--color-primary), var(--color-primary-dark));
-}
-
-.bg-gradient-secondary {
-  background: linear-gradient(135deg, var(--color-secondary), var(--color-secondary-dark));
-}
-
-.bg-gradient-accent {
-  background: linear-gradient(135deg, var(--color-accent), var(--color-accent-dark));
-}
-
-.bg-gradient-surface {
-  background: linear-gradient(135deg, var(--bg-surface), var(--bg-surface-hover));
-}
-
-.bg-gradient-modal {
-  background: linear-gradient(to bottom right, var(--color-gray-900), var(--color-primary));
-}
-
-.bg-gradient-navbar-mobile {
-  background: linear-gradient(
-    to bottom right,
-    var(--color-primary-dark),
-    var(--color-black),
-    var(--color-secondary)
-  );
-}
-
-.bg-gradient-avatar {
-  background: linear-gradient(135deg, var(--color-primary), var(--color-secondary));
-}
-
-.bg-gradient-button-primary {
-  background: linear-gradient(to right, var(--color-primary), var(--color-primary-dark));
-}
-
-.bg-gradient-button-primary:hover {
-  background: linear-gradient(to right, var(--color-primary-dark), var(--color-primary));
-}
-
-.bg-gradient-button-secondary {
-  background: linear-gradient(to right, var(--color-secondary), var(--color-secondary-dark));
-}
-
-.bg-gradient-button-secondary:hover {
-  background: linear-gradient(to right, var(--color-secondary-dark), var(--color-secondary));
-}
-
-.bg-gradient-chart-bar {
-  background: linear-gradient(to top, var(--color-primary), var(--color-primary-light));
-}
-
->>>>>>> 73a96419
 .text-primary {
   color: var(--text-primary) !important;
 }
