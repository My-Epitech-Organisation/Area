--- conflicted
+++ resolved
@@ -14,11 +14,8 @@
 import Dashboard from "./pages/dashboard";
 import Login from "./pages/login";
 import Signup from "./pages/signup";
-<<<<<<< HEAD
 import Profile from "./pages/profile";
-=======
 import OAuthCallback from "./pages/OAuthCallback";
->>>>>>> 172f8486
 import Navbar from "./components/Navbar";
 
 function App() {
@@ -34,11 +31,8 @@
         <Route path="/dashboard" element={<Dashboard />} />
         <Route path="/login" element={<Login />} />
         <Route path="/signup" element={<Signup />} />
-<<<<<<< HEAD
         <Route path="/profile" element={<Profile />} />
-=======
         <Route path="/auth/callback/:provider" element={<OAuthCallback />} />
->>>>>>> 172f8486
         <Route index element={<Homepage />} />
       </Routes>
     </BrowserRouter>
