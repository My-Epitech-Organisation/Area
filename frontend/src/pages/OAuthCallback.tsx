--- conflicted
+++ resolved
@@ -1,6 +1,5 @@
 import React, { useEffect, useState } from 'react';
 import { useParams, useNavigate, useSearchParams } from 'react-router-dom';
-<<<<<<< HEAD
 
 /**
  * OAuth Callback Handler Component
@@ -20,10 +19,7 @@
  * - On Success: ?success=true&service={provider}&created={true|false}
  * - On Error: ?error={type}&message={description}
  */
-=======
-import { API_BASE } from '../utils/helper';
 
->>>>>>> a745c327
 const OAuthCallback: React.FC = () => {
   const { provider } = useParams<{ provider: string }>();
   const [searchParams] = useSearchParams();
