import React, { useEffect, useState } from 'react';
import { useParams, useNavigate, useSearchParams } from 'react-router-dom';

/**
 * OAuth Callback Handler Component
 *
 * This component handles OAuth2 callback redirects from the backend.
 * It displays the connection status and redirects users to the services page.
 *
 * Backend-First Flow:
 * 1. User clicks "Connect Service" → Frontend initiates OAuth
 * 2. Backend generates auth URL and returns it
 * 3. Frontend redirects to OAuth provider (Google, GitHub, etc.)
 * 4. Provider redirects to backend callback endpoint
 * 5. Backend validates, stores token, and redirects to this component
 * 6. This component shows success/error and redirects to /services
 *
 * Expected Query Parameters:
 * - On Success: ?success=true&service={provider}&created={true|false}
 * - On Error: ?error={type}&message={description}
 */

const OAuthCallback: React.FC = () => {
  const { provider } = useParams<{ provider: string }>();
  const [searchParams] = useSearchParams();
  const navigate = useNavigate();

  const [status, setStatus] = useState<'processing' | 'success' | 'error'>('processing');
  const [message, setMessage] = useState('Completing authentication...');

  useEffect(() => {
<<<<<<< HEAD
    const handleCallback = () => {
      // Extract query parameters from backend redirect
      const success = searchParams.get('success') === 'true';
      const service = searchParams.get('service');
      const created = searchParams.get('created') === 'true';
=======
    const handleCallback = async () => {
      const code = searchParams.get('code');
      const state = searchParams.get('state');
      const service = searchParams.get('service');
      const created = searchParams.get('created');
>>>>>>> 185514df
      const error = searchParams.get('error');
      const errorMessage = searchParams.get('message');

<<<<<<< HEAD
      // Validate required parameters
      if (!service && !error) {
        setStatus('error');
        setMessage('Invalid OAuth callback - missing required parameters');
        setTimeout(() => navigate('/services'), 3000);
=======
        // Successful server-side connection
        setStatus('success');
        setMessage(
          `Successfully ${created === 'true' ? 'connected' : 'reconnected'} to ${service}`
        );
        setTimeout(() => navigate('/services'), 2000);
>>>>>>> 185514df
        return;
      }

      // Handle error case
      if (error) {
        setStatus('error');
        const errorMsg = errorMessage
          ? decodeURIComponent(errorMessage)
          : `Authentication failed: ${error}`;
        setMessage(errorMsg);

        // Redirect after showing error
        setTimeout(() => navigate('/services'), 3000);
        return;
      }

<<<<<<< HEAD
      // Handle success case
      if (success && service) {
        setStatus('success');
        const action = created ? 'connected' : 'reconnected';
        setMessage(`Successfully ${action} to ${service}`);

        // Redirect to services page after brief success display
        setTimeout(() => navigate('/services'), 2000);
        return;
=======
      try {
        const token = localStorage.getItem('access');
        if (!token) {
          setStatus('error');
          setMessage('You must be logged in to connect services');
          setTimeout(() => navigate('/login'), 2000);
          return;
        }

        // Call the backend callback endpoint (API mode)
        const response = await fetch(
          `${API_BASE}/auth/oauth/${provider}/callback/?code=${encodeURIComponent(code)}&state=${encodeURIComponent(state)}`,
          {
            headers: {
              Authorization: `Bearer ${token}`,
              'Content-Type': 'application/json',
            },
          }
        );

        const data = await response.json();

        if (!response.ok) {
          setStatus('error');
          setMessage(data.message || data.error || 'Failed to connect service');
          return;
        }

        // Success!
        setStatus('success');
        setMessage(data.message || `Successfully connected to ${provider}!`);

        // Redirect to services page after 2 seconds
        setTimeout(() => {
          navigate('/services');
        }, 2000);
      } catch (err) {
        setStatus('error');
        setMessage(err instanceof Error ? err.message : 'An unexpected error occurred');
>>>>>>> 185514df
      }

      // Fallback for unexpected state
      setStatus('error');
      setMessage('Unexpected authentication state');
      setTimeout(() => navigate('/services'), 3000);
    };

    handleCallback();
  }, [provider, searchParams, navigate]);

  return (
    <div className="w-screen min-h-screen bg-gradient-to-br from-black/90 via-gray-900/80 to-indigo-950 flex flex-col items-center justify-center p-6">
      <div className="max-w-md w-full bg-white/10 backdrop-blur-lg rounded-xl p-8 text-center">
        {status === 'processing' && (
          <>
            <div className="animate-spin rounded-full h-16 w-16 border-t-2 border-b-2 border-indigo-500 mx-auto mb-4"></div>
            <h2 className="text-2xl font-bold text-white mb-2">Connecting...</h2>
            <p className="text-gray-300">{message}</p>
          </>
        )}

        {status === 'success' && (
          <>
            <div className="w-16 h-16 bg-green-500/20 rounded-full flex items-center justify-center mx-auto mb-4">
              <svg
                xmlns="http://www.w3.org/2000/svg"
                className="h-10 w-10 text-green-400"
                viewBox="0 0 20 20"
                fill="currentColor"
              >
                <path
                  fillRule="evenodd"
                  d="M10 18a8 8 0 100-16 8 8 0 000 16zm3.707-9.293a1 1 0 00-1.414-1.414L9 10.586 7.707 9.293a1 1 0 00-1.414 1.414l2 2a1 1 0 001.414 0l4-4z"
                  clipRule="evenodd"
                />
              </svg>
            </div>
            <h2 className="text-2xl font-bold text-white mb-2">Success!</h2>
            <p className="text-green-300 mb-4">{message}</p>
            <p className="text-gray-400 text-sm">Redirecting to services...</p>
          </>
        )}

        {status === 'error' && (
          <>
            <div className="w-16 h-16 bg-red-500/20 rounded-full flex items-center justify-center mx-auto mb-4">
              <svg
                xmlns="http://www.w3.org/2000/svg"
                className="h-10 w-10 text-red-400"
                viewBox="0 0 20 20"
                fill="currentColor"
              >
                <path
                  fillRule="evenodd"
                  d="M10 18a8 8 0 100-16 8 8 0 000 16zM8.707 7.293a1 1 0 00-1.414 1.414L8.586 10l-1.293 1.293a1 1 0 101.414 1.414L10 11.414l1.293 1.293a1 1 0 001.414-1.414L11.414 10l1.293-1.293a1 1 0 00-1.414-1.414L10 8.586 8.707 7.293z"
                  clipRule="evenodd"
                />
              </svg>
            </div>
            <h2 className="text-2xl font-bold text-white mb-2">Connection Failed</h2>
            <p className="text-red-300 mb-6">{message}</p>
            <button
              onClick={() => navigate('/services')}
              className="px-6 py-3 bg-indigo-600 hover:bg-indigo-700 text-white font-medium rounded-lg transition"
            >
              Back to Services
            </button>
          </>
        )}
      </div>
    </div>
  );
};

export default OAuthCallback;<|MERGE_RESOLUTION|>--- conflicted
+++ resolved
@@ -29,36 +29,19 @@
   const [message, setMessage] = useState('Completing authentication...');
 
   useEffect(() => {
-<<<<<<< HEAD
     const handleCallback = () => {
       // Extract query parameters from backend redirect
       const success = searchParams.get('success') === 'true';
       const service = searchParams.get('service');
       const created = searchParams.get('created') === 'true';
-=======
-    const handleCallback = async () => {
-      const code = searchParams.get('code');
-      const state = searchParams.get('state');
-      const service = searchParams.get('service');
-      const created = searchParams.get('created');
->>>>>>> 185514df
       const error = searchParams.get('error');
       const errorMessage = searchParams.get('message');
 
-<<<<<<< HEAD
       // Validate required parameters
       if (!service && !error) {
         setStatus('error');
         setMessage('Invalid OAuth callback - missing required parameters');
         setTimeout(() => navigate('/services'), 3000);
-=======
-        // Successful server-side connection
-        setStatus('success');
-        setMessage(
-          `Successfully ${created === 'true' ? 'connected' : 'reconnected'} to ${service}`
-        );
-        setTimeout(() => navigate('/services'), 2000);
->>>>>>> 185514df
         return;
       }
 
@@ -75,7 +58,6 @@
         return;
       }
 
-<<<<<<< HEAD
       // Handle success case
       if (success && service) {
         setStatus('success');
@@ -85,47 +67,6 @@
         // Redirect to services page after brief success display
         setTimeout(() => navigate('/services'), 2000);
         return;
-=======
-      try {
-        const token = localStorage.getItem('access');
-        if (!token) {
-          setStatus('error');
-          setMessage('You must be logged in to connect services');
-          setTimeout(() => navigate('/login'), 2000);
-          return;
-        }
-
-        // Call the backend callback endpoint (API mode)
-        const response = await fetch(
-          `${API_BASE}/auth/oauth/${provider}/callback/?code=${encodeURIComponent(code)}&state=${encodeURIComponent(state)}`,
-          {
-            headers: {
-              Authorization: `Bearer ${token}`,
-              'Content-Type': 'application/json',
-            },
-          }
-        );
-
-        const data = await response.json();
-
-        if (!response.ok) {
-          setStatus('error');
-          setMessage(data.message || data.error || 'Failed to connect service');
-          return;
-        }
-
-        // Success!
-        setStatus('success');
-        setMessage(data.message || `Successfully connected to ${provider}!`);
-
-        // Redirect to services page after 2 seconds
-        setTimeout(() => {
-          navigate('/services');
-        }, 2000);
-      } catch (err) {
-        setStatus('error');
-        setMessage(err instanceof Error ? err.message : 'An unexpected error occurred');
->>>>>>> 185514df
       }
 
       // Fallback for unexpected state
