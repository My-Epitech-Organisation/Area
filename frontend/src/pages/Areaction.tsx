import React, { useEffect, useState } from "react";
import { useNavigate, useLocation } from "react-router-dom";
import { useActions, useReactions, useCreateArea } from "../hooks/useApi";
import { findActionByName, findReactionByName, generateAreaName } from "../utils/areaHelpers";
import { DynamicConfigForm } from "../components/DynamicConfigForm";

const API_BASE = (import.meta.env.VITE_API_BASE as string) || "http://localhost:8080";

type ServiceAction = {
  name: string;
  description: string;
};

type ServiceReaction = {
  name: string;
  description: string;
};

type Service = {
  name: string;
  logo?: string;
  actions: ServiceAction[];
  reactions: ServiceReaction[];
};

const Areaction: React.FC = () => {
  const navigate = useNavigate();
  const location = useLocation();
  const queryParams = new URLSearchParams(location.search);
  const preselectedService = queryParams.get('service');
  const preselectedAction = queryParams.get('action');
  const preselectedReaction = queryParams.get('reaction');

  // Fetch actions and reactions from API
  const { data: apiActions, loading: loadingActions, error: errorActions } = useActions();
  const { data: apiReactions, loading: loadingReactions, error: errorReactions } = useReactions();
  const { createArea, loading: creatingArea } = useCreateArea();

  const [services, setServices] = useState<Service[]>([]);
  const [loading, setLoading] = useState(true);
  const [error, setError] = useState<string | null>(null);

  const [selectedActionService, setSelectedActionService] = useState<string | null>(null);
  const [selectedReactionService, setSelectedReactionService] = useState<string | null>(null);
  const [selectedAction, setSelectedAction] = useState<string | null>(null);
  const [selectedReaction, setSelectedReaction] = useState<string | null>(null);
  const [actionConfig, setActionConfig] = useState<Record<string, any>>({});
  const [reactionConfig, setReactionConfig] = useState<Record<string, any>>({});
  const [message, setMessage] = useState<string | null>(null);
  const [messageType, setMessageType] = useState<'error' | 'success' | null>(null);

  const getServiceByName = (name: string | null): Service | undefined => {
    if (!name) return undefined;
    return services.find(s => s.name.toLowerCase() === name.toLowerCase());
  };

  const getActionsForService = (serviceName: string | null): ServiceAction[] => {
    const service = getServiceByName(serviceName);
    return service?.actions || [];
  };

  const getReactionsForService = (serviceName: string | null): ServiceReaction[] => {
    const service = getServiceByName(serviceName);
    return service?.reactions || [];
  };

  const imageModules = import.meta.glob("../assets/*.{png,jpg,jpeg,svg,gif}", { eager: true }) as Record<string, { default: string }>;
  const imagesByName: Record<string, string> = {};

  Object.keys(imageModules).forEach((p) => {
    const parts = p.split("/");
    const file = parts[parts.length - 1];
    const name = file.replace(/\.[^/.]+$/, "").toLowerCase();
    imagesByName[name] = (imageModules as any)[p].default;
  });

  const resolveLogo = (rawLogo: string | null | undefined, name: string): string | null => {
    if (rawLogo) {
      if (/^(https?:)?\/\//.test(rawLogo) || rawLogo.startsWith("/")) {
        return rawLogo;
      }
      const base = rawLogo.split("/").pop()?.replace(/\.[^/.]+$/, "").toLowerCase() ?? "";
      if (imagesByName[base]) return imagesByName[base];
    }

    const key = name.toLowerCase();
    return imagesByName[key] ?? null;
  };

  useEffect(() => {
    const fetchServices = async () => {
      setLoading(true);
      try {
        const baseUrl = API_BASE.replace(/\/api$/, '');
        const res = await fetch(`${baseUrl}/about.json`);
        if (!res.ok) {
          throw new Error(`HTTP ${res.status}`);
        }
        const data = await res.json();
        const serviceList: Service[] = data?.server?.services || [];

        setServices(serviceList);

        if (preselectedService) {
          const service = serviceList.find(s =>
            s.name.toLowerCase() === preselectedService.toLowerCase()
          );

          if (service) {
            // Only set as action service if it has actions
            if (service.actions && service.actions.length > 0) {
              setSelectedActionService(service.name);
              if (!preselectedAction && service.actions.length > 0) {
                setSelectedAction(service.actions[0].name);
              } else if (preselectedAction) {
                // Make sure the preselectedAction exists in this service
                const actionExists = service.actions.some(a => a.name === preselectedAction);
                if (actionExists) {
                  setSelectedAction(preselectedAction);
                } else {
                  setSelectedAction(service.actions[0].name);
                }
              }
            }

            // Only set as reaction service if it has reactions
            if (service.reactions && service.reactions.length > 0) {
              setSelectedReactionService(service.name);
              if (!preselectedReaction && service.reactions.length > 0) {
                setSelectedReaction(service.reactions[0].name);
              } else if (preselectedReaction) {
                // Make sure the preselectedReaction exists in this service
                const reactionExists = service.reactions.some(r => r.name === preselectedReaction);
                if (reactionExists) {
                  setSelectedReaction(preselectedReaction);
                } else {
                  setSelectedReaction(service.reactions[0].name);
                }
              }
            }
          }
        }

        setError(null);
      } catch (e: any) {
        setError(e.message || "Failed to load services");
      } finally {
        setLoading(false);
      }
    };

    fetchServices();
  }, [preselectedService, preselectedAction, preselectedReaction]);

  const handleActionServiceChange = (e: React.ChangeEvent<HTMLSelectElement>) => {
    const serviceName = e.target.value;
    setSelectedActionService(serviceName);
    setMessage(null);
    setMessageType(null);

    const actions = getActionsForService(serviceName);
    setSelectedAction(actions.length > 0 ? actions[0].name : null);
  };

  const handleReactionServiceChange = (e: React.ChangeEvent<HTMLSelectElement>) => {
    const serviceName = e.target.value;
    setSelectedReactionService(serviceName);
    setMessage(null);
    setMessageType(null);

    const reactions = getReactionsForService(serviceName);
    setSelectedReaction(reactions.length > 0 ? reactions[0].name : null);
  };

  const handleCreateAutomation = async () => {
    const missingFields: string[] = [];
    if (!selectedActionService)
        missingFields.push("Action Service");
    if (!selectedAction)
        missingFields.push("Action");
    if (!selectedReactionService)
        missingFields.push("Reaction Service");
    if (!selectedReaction)
        missingFields.push("Reaction");
    if (missingFields.length > 0) {
      setMessage("Please select: " + missingFields.join(", "));
      setMessageType('error');
      return;
    }

    // Find the actual Action and Reaction objects from API
    const actionObj = findActionByName(apiActions || [], selectedAction!);
    const reactionObj = findReactionByName(apiReactions || [], selectedReaction!);

<<<<<<< HEAD
    setMessage("Automation created successfully!");
    setMessageType('success');
=======
    if (!actionObj) {
      setMessage(`Action "${selectedAction}" not found in database`);
      setMessageType('error');
      return;
    }

    if (!reactionObj) {
      setMessage(`Reaction "${selectedReaction}" not found in database`);
      setMessageType('error');
      return;
    }

    try {
      // Create the AREA with proper payload
      await createArea({
        name: generateAreaName(selectedAction!, selectedReaction!),
        action: actionObj.id,
        reaction: reactionObj.id,
        action_config: actionConfig,
        reaction_config: reactionConfig,
        status: 'active'
      });

      setMessage("Automation created successfully!");
      setMessageType('success');

      // Redirect to dashboard after 1.5 seconds
      setTimeout(() => {
        navigate('/dashboard');
      }, 1500);
    } catch (err: any) {
      setMessage(err.message || "Failed to create automation");
      setMessageType('error');
    }
>>>>>>> 172f8486
  };

  const formatName = (name: string): string => {
    return name.split('_').map(word => word.charAt(0).toUpperCase() + word.slice(1)).join(' ');
  };

  // Combine loading states
  const isLoading = loading || loadingActions || loadingReactions;

  // Combine error states
  const combinedError = error || errorActions || errorReactions;

  if (isLoading) {
    return (
      <div className="w-screen min-h-screen bg-gradient-to-br from-black/90 via-gray-900/80 to-indigo-950 flex flex-col items-center justify-center">
        <div className="animate-spin rounded-full h-16 w-16 border-t-2 border-b-2 border-indigo-500"></div>
        <p className="text-white mt-4">Loading services...</p>
      </div>
    );
  }

  if (combinedError) {
    return (
      <div className="w-screen min-h-screen bg-gradient-to-br from-black/90 via-gray-900/80 to-indigo-950 flex flex-col items-center justify-center">
        <div className="max-w-2xl w-full bg-white/10 backdrop-blur-lg rounded-xl p-8 text-center">
          <h2 className="text-2xl font-bold text-white mb-4">Error</h2>
          <p className="text-rose-300">{combinedError}</p>
          <button
            onClick={() => navigate("/services")}
            className="mt-6 inline-block px-6 py-3 bg-indigo-600 hover:bg-indigo-700 text-white rounded-lg transition"
          >
            Back to Services
          </button>
        </div>
      </div>
    );
  }

  return (
    <div className="w-screen min-h-screen bg-page-areaction flex flex-col items-center p-6">
      <header className="w-full pt-20 flex flex-col items-center">
        <h1 className="text-4xl font-bold text-white">Create Automation</h1>
        <p className="text-gray-300 mt-2">Connect actions and reactions to automate your workflow</p>
      </header>

      <main className="w-full max-w-5xl mt-12">
        <div className="grid grid-cols-1 lg:grid-cols-2 gap-8">
          <div className="bg-white/10 backdrop-blur-lg rounded-2xl p-6 shadow-xl">
            <div className="flex items-center gap-3 mb-6">
              <div className="bg-indigo-600 p-3 rounded-xl">
                <svg xmlns="http://www.w3.org/2000/svg" className="h-7 w-7 text-white" fill="none" viewBox="0 0 24 24" stroke="currentColor">
                  <path strokeLinecap="round" strokeLinejoin="round" strokeWidth={2} d="M13 10V3L4 14h7v7l9-11h-7z" />
                </svg>
              </div>
              <h2 className="text-2xl font-bold text-white">When this happens...</h2>
            </div>
            <div className="space-y-6">
              <div>
                <label htmlFor="actionService" className="block text-sm font-medium text-gray-300 mb-2">
                  Choose a service
                </label>
                <div className="relative">
                  <select
                    id="actionService"
                    value={selectedActionService || ""}
                    onChange={handleActionServiceChange}
                    className="block w-full px-4 py-3 bg-white/5 border border-white/10 rounded-lg text-white appearance-none focus:outline-none focus:ring-2 focus:ring-indigo-500"
                  >
                    <option value="" disabled>Select a service</option>
                    {services.filter(s => s.actions && s.actions.length > 0).map((service) => (
                      <option key={`action-service-${service.name}`} value={service.name}>
                        {service.name.charAt(0).toUpperCase() + service.name.slice(1)}
                      </option>
                    ))}
                  </select>
                  <div className="pointer-events-none absolute inset-y-0 right-0 flex items-center px-2 text-gray-300">
                    <svg className="h-5 w-5" xmlns="http://www.w3.org/2000/svg" viewBox="0 0 20 20" fill="currentColor" aria-hidden="true">
                      <path fillRule="evenodd" d="M5.23 7.21a.75.75 0 011.06.02L10 11.168l3.71-3.938a.75.75 0 111.08 1.04l-4.25 4.5a.75.75 0 01-1.08 0l-4.25-4.5a.75.75 0 01.02-1.06z" clipRule="evenodd" />
                    </svg>
                  </div>
                </div>
              </div>

              {selectedActionService && (
                <div className="mt-6">
                  <div className="flex items-center gap-2 mb-2">
                    <label htmlFor="action" className="block text-sm font-medium text-gray-300">
                      Choose a trigger
                    </label>
                    {selectedActionService && (
                      <div className="flex items-center gap-1 bg-indigo-600/20 px-2 py-1 rounded-full">
                        {resolveLogo(getServiceByName(selectedActionService)?.logo, selectedActionService) && (
                          <img
                            src={resolveLogo(getServiceByName(selectedActionService)?.logo, selectedActionService) || ''}
                            alt={selectedActionService}
                            className="h-4 w-4 object-contain"
                          />
                        )}
                        <span className="text-xs text-indigo-300">{selectedActionService}</span>
                      </div>
                    )}
                  </div>
                  <div className="relative">
                    <select
                      id="action"
                      value={selectedAction || ""}
                      onChange={(e) => setSelectedAction(e.target.value)}
                      className="block w-full px-4 py-3 bg-white/5 border border-white/10 rounded-lg text-white appearance-none focus:outline-none focus:ring-2 focus:ring-indigo-500"
                      disabled={!selectedActionService}
                    >
                      <option value="" disabled>Select a trigger</option>
                      {getActionsForService(selectedActionService).map((action) => (
                        <option key={`action-${action.name}`} value={action.name}>
                          {formatName(action.name)}
                        </option>
                      ))}
                    </select>
                    <div className="pointer-events-none absolute inset-y-0 right-0 flex items-center px-2 text-gray-300">
                      <svg className="h-5 w-5" xmlns="http://www.w3.org/2000/svg" viewBox="0 0 20 20" fill="currentColor" aria-hidden="true">
                        <path fillRule="evenodd" d="M5.23 7.21a.75.75 0 011.06.02L10 11.168l3.71-3.938a.75.75 0 111.08 1.04l-4.25 4.5a.75.75 0 01-1.08 0l-4.25-4.5a.75.75 0 01.02-1.06z" clipRule="evenodd" />
                      </svg>
                    </div>
                  </div>

                  {selectedAction && getActionsForService(selectedActionService).find(a => a.name === selectedAction)?.description && (
                    <p className="mt-2 text-sm text-gray-400">
                      {getActionsForService(selectedActionService).find(a => a.name === selectedAction)?.description}
                    </p>
                  )}

                  {/* Dynamic configuration form for action */}
                  {selectedAction && apiActions && (() => {
                    const actionObj = findActionByName(apiActions, selectedAction);
                    return actionObj?.config_schema && (
                      <div className="mt-4">
                        <DynamicConfigForm
                          schema={actionObj.config_schema}
                          values={actionConfig}
                          onChange={setActionConfig}
                          title="Action Configuration"
                        />
                      </div>
                    );
                  })()}
                </div>
              )}
            </div>
          </div>

          <div className="bg-white/10 backdrop-blur-lg rounded-2xl p-6 shadow-xl">
            <div className="flex items-center gap-3 mb-6">
              <div className="bg-purple-600 p-3 rounded-xl">
                <svg xmlns="http://www.w3.org/2000/svg" className="h-7 w-7 text-white" fill="none" viewBox="0 0 24 24" stroke="currentColor">
                  <path strokeLinecap="round" strokeLinejoin="round" strokeWidth={2} d="M4 4v5h.582m15.356 2A8.001 8.001 0 004.582 9m0 0H9m11 11v-5h-.581m0 0a8.003 8.003 0 01-15.357-2m15.357 2H15" />
                </svg>
              </div>
              <h2 className="text-2xl font-bold text-white">Then do this...</h2>
            </div>

            <div className="space-y-6">
              <div>
                <label htmlFor="reactionService" className="block text-sm font-medium text-gray-300 mb-2">
                  Choose a service
                </label>
                <div className="relative">
                  <select
                    id="reactionService"
                    value={selectedReactionService || ""}
                    onChange={handleReactionServiceChange}
                    className="block w-full px-4 py-3 bg-white/5 border border-white/10 rounded-lg text-white appearance-none focus:outline-none focus:ring-2 focus:ring-indigo-500"
                  >
                    <option value="" disabled>Select a service</option>
                    {services.filter(s => s.reactions && s.reactions.length > 0).map((service) => (
                      <option key={`reaction-service-${service.name}`} value={service.name}>
                        {service.name.charAt(0).toUpperCase() + service.name.slice(1)}
                      </option>
                    ))}
                  </select>
                  <div className="pointer-events-none absolute inset-y-0 right-0 flex items-center px-2 text-gray-300">
                    <svg className="h-5 w-5" xmlns="http://www.w3.org/2000/svg" viewBox="0 0 20 20" fill="currentColor" aria-hidden="true">
                      <path fillRule="evenodd" d="M5.23 7.21a.75.75 0 011.06.02L10 11.168l3.71-3.938a.75.75 0 111.08 1.04l-4.25 4.5a.75.75 0 01-1.08 0l-4.25-4.5a.75.75 0 01.02-1.06z" clipRule="evenodd" />
                    </svg>
                  </div>
                </div>
              </div>

              {selectedReactionService && (
                <div className="mt-6">
                  <div className="flex items-center gap-2 mb-2">
                    <label htmlFor="reaction" className="block text-sm font-medium text-gray-300">
                      Choose an action
                    </label>
                    {selectedReactionService && (
                      <div className="flex items-center gap-1 bg-purple-600/20 px-2 py-1 rounded-full">
                        {resolveLogo(getServiceByName(selectedReactionService)?.logo, selectedReactionService) && (
                          <img
                            src={resolveLogo(getServiceByName(selectedReactionService)?.logo, selectedReactionService) || ''}
                            alt={selectedReactionService}
                            className="h-4 w-4 object-contain"
                          />
                        )}
                        <span className="text-xs text-purple-300">{selectedReactionService}</span>
                      </div>
                    )}
                  </div>
                  <div className="relative">
                    <select
                      id="reaction"
                      value={selectedReaction || ""}
                      onChange={(e) => setSelectedReaction(e.target.value)}
                      className="block w-full px-4 py-3 bg-white/5 border border-white/10 rounded-lg text-white appearance-none focus:outline-none focus:ring-2 focus:ring-indigo-500"
                      disabled={!selectedReactionService}
                    >
                      <option value="" disabled>Select an action</option>
                      {getReactionsForService(selectedReactionService).map((reaction) => (
                        <option key={`reaction-${reaction.name}`} value={reaction.name}>
                          {formatName(reaction.name)}
                        </option>
                      ))}
                    </select>
                    <div className="pointer-events-none absolute inset-y-0 right-0 flex items-center px-2 text-gray-300">
                      <svg className="h-5 w-5" xmlns="http://www.w3.org/2000/svg" viewBox="0 0 20 20" fill="currentColor" aria-hidden="true">
                        <path fillRule="evenodd" d="M5.23 7.21a.75.75 0 011.06.02L10 11.168l3.71-3.938a.75.75 0 111.08 1.04l-4.25 4.5a.75.75 0 01-1.08 0l-4.25-4.5a.75.75 0 01.02-1.06z" clipRule="evenodd" />
                      </svg>
                    </div>
                  </div>

                  {selectedReaction && getReactionsForService(selectedReactionService).find(r => r.name === selectedReaction)?.description && (
                    <p className="mt-2 text-sm text-gray-400">
                      {getReactionsForService(selectedReactionService).find(r => r.name === selectedReaction)?.description}
                    </p>
                  )}

                  {/* Dynamic configuration form for reaction */}
                  {selectedReaction && apiReactions && (() => {
                    const reactionObj = findReactionByName(apiReactions, selectedReaction);
                    return reactionObj?.config_schema && (
                      <div className="mt-4">
                        <DynamicConfigForm
                          schema={reactionObj.config_schema}
                          values={reactionConfig}
                          onChange={setReactionConfig}
                          title="Reaction Configuration"
                        />
                      </div>
                    );
                  })()}
                </div>
              )}
            </div>
          </div>
        </div>

        {selectedActionService && selectedReactionService && selectedAction && selectedReaction && (
          <div className="my-10 p-6 bg-white/5 rounded-xl backdrop-blur-sm">
            <h3 className="text-xl font-medium text-white mb-4">Your automation</h3>
            <div className="flex flex-col md:flex-row items-center justify-center gap-4 p-4">
              <div className="flex items-center gap-2 bg-indigo-600/20 px-4 py-3 rounded-lg">
                {resolveLogo(getServiceByName(selectedActionService)?.logo, selectedActionService) && (
                  <img
                    src={resolveLogo(getServiceByName(selectedActionService)?.logo, selectedActionService) || ''}
                    alt={selectedActionService}
                    className="h-6 w-6 object-contain"
                  />
                )}
                <span className="text-indigo-200">{formatName(selectedAction)}</span>
              </div>

              <div className="flex items-center">
                <svg xmlns="http://www.w3.org/2000/svg" className="h-6 w-6 text-gray-400" fill="none" viewBox="0 0 24 24" stroke="currentColor">
                  <path strokeLinecap="round" strokeLinejoin="round" strokeWidth={2} d="M17 8l4 4m0 0l-4 4m4-4H3" />
                </svg>
              </div>

              <div className="flex items-center gap-2 bg-purple-600/20 px-4 py-3 rounded-lg">
                {resolveLogo(getServiceByName(selectedReactionService)?.logo, selectedReactionService) && (
                  <img
                    src={resolveLogo(getServiceByName(selectedReactionService)?.logo, selectedReactionService) || ''}
                    alt={selectedReactionService}
                    className="h-6 w-6 object-contain"
                  />
                )}
                <span className="text-purple-200">{formatName(selectedReaction)}</span>
              </div>
            </div>
          </div>
        )}

        {message && (
          <div className={`w-full max-w-5xl mx-auto mb-4 px-6 py-3 rounded ${messageType === 'error' ? 'text-red-400 bg-red-900/20' : 'text-emerald-300 bg-emerald-900/20'}`}>
            {message}
          </div>
        )}

        <div className="mt-10 flex justify-center">
          <button
            onClick={handleCreateAutomation}
            disabled={!selectedActionService || !selectedReactionService || !selectedAction || !selectedReaction || creatingArea}
            className={`px-8 py-4 rounded-xl font-medium flex items-center gap-2 transition-colors ${
              (!selectedActionService || !selectedReactionService || !selectedAction || !selectedReaction || creatingArea)
                ? 'bg-gray-600 text-gray-300 cursor-not-allowed'
                : 'bg-gradient-to-r from-indigo-600 to-purple-600 hover:from-indigo-700 hover:to-purple-700 text-white'
            }`}
          >
            {creatingArea ? (
              <>
                <div className="animate-spin rounded-full h-5 w-5 border-t-2 border-b-2 border-white"></div>
                Creating...
              </>
            ) : (
              <>
                <svg xmlns="http://www.w3.org/2000/svg" className="h-5 w-5" viewBox="0 0 20 20" fill="currentColor">
                  <path fillRule="evenodd" d="M16.707 5.293a1 1 0 010 1.414l-8 8a1 1 0 01-1.414 0l-4-4a1 1 0 011.414-1.414L8 12.586l7.293-7.293a1 1 0 011.414 0z" clipRule="evenodd" />
                </svg>
                Create Automation
              </>
            )}
          </button>
        </div>
      </main>
    </div>
  );
};

export default Areaction;<|MERGE_RESOLUTION|>--- conflicted
+++ resolved
@@ -188,36 +188,14 @@
       return;
     }
 
-    // Find the actual Action and Reaction objects from API
-    const actionObj = findActionByName(apiActions || [], selectedAction!);
-    const reactionObj = findReactionByName(apiReactions || [], selectedReaction!);
-
-<<<<<<< HEAD
-    setMessage("Automation created successfully!");
-    setMessageType('success');
-=======
-    if (!actionObj) {
-      setMessage(`Action "${selectedAction}" not found in database`);
-      setMessageType('error');
-      return;
-    }
-
-    if (!reactionObj) {
-      setMessage(`Reaction "${selectedReaction}" not found in database`);
-      setMessageType('error');
-      return;
-    }
-
-    try {
-      // Create the AREA with proper payload
-      await createArea({
-        name: generateAreaName(selectedAction!, selectedReaction!),
-        action: actionObj.id,
-        reaction: reactionObj.id,
-        action_config: actionConfig,
-        reaction_config: reactionConfig,
-        status: 'active'
-      });
+    const automation = {
+      actionService: selectedActionService,
+      action: selectedAction,
+      reactionService: selectedReactionService,
+      reaction: selectedReaction
+    };
+
+    console.log("Creating automation:", automation);
 
       setMessage("Automation created successfully!");
       setMessageType('success');
@@ -230,7 +208,6 @@
       setMessage(err.message || "Failed to create automation");
       setMessageType('error');
     }
->>>>>>> 172f8486
   };
 
   const formatName = (name: string): string => {
