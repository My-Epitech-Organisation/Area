"""
Base settings for AREA project.

This module contains common settings shared across all environments.
Environment-specific settings should be defined in separate modules.
"""

import os
from datetime import timedelta
from pathlib import Path

from dotenv import load_dotenv

from django.core.exceptions import ImproperlyConfigured

# Build paths inside the project like this: BASE_DIR / 'subdir'.
BASE_DIR = Path(__file__).resolve().parent.parent.parent
PROJECT_ROOT = BASE_DIR.parent

# Load environment variables from project root .env file
env_path = PROJECT_ROOT / ".env"
if env_path.exists():
    load_dotenv(env_path)
else:
    print(f"Warning: .env file not found at {env_path}")

# Environment detection
ENVIRONMENT = os.getenv("ENVIRONMENT", "local")
IS_DOCKER = os.path.exists("/.dockerenv")

# Create logs directory for local development
if not IS_DOCKER:
    LOGS_DIR = PROJECT_ROOT / "logs"
    LOGS_DIR.mkdir(exist_ok=True)
else:
    LOGS_DIR = Path("/app/logs")

# SECURITY WARNING: keep the secret key used in production secret!
try:
    SECRET_KEY = os.environ["SECRET_KEY"]
except KeyError:
    raise ImproperlyConfigured("Set the SECRET_KEY environment variable")

# SECURITY WARNING: don't run with debug turned on in production!
DEBUG = os.getenv("DEBUG", "False") == "True"

# Application definition
INSTALLED_APPS = [
    "django.contrib.admin",
    "django.contrib.auth",
    "django.contrib.contenttypes",
    "django.contrib.sessions",
    "django.contrib.messages",
    "django.contrib.staticfiles",
    # Third-party apps
    "rest_framework",
    "rest_framework_simplejwt",
    "corsheaders",
    "channels",
    "django_celery_beat",
    # Local apps
    "users",
    "automations",
    # API documentation
    "drf_spectacular",
    "drf_spectacular_sidecar",
]

REST_FRAMEWORK = {
    "DEFAULT_AUTHENTICATION_CLASSES": [
        "rest_framework_simplejwt.authentication.JWTAuthentication",
    ],
    "DEFAULT_PERMISSION_CLASSES": [
        "rest_framework.permissions.IsAuthenticated",
    ],
    "DEFAULT_PAGINATION_CLASS": "rest_framework.pagination.PageNumberPagination",
    "PAGE_SIZE": 20,
    "DEFAULT_FILTER_BACKENDS": [
        "rest_framework.filters.SearchFilter",
        "rest_framework.filters.OrderingFilter",
    ],
    "DEFAULT_THROTTLE_CLASSES": [
        "rest_framework.throttling.AnonRateThrottle",
        "rest_framework.throttling.UserRateThrottle",
    ],
    "DEFAULT_THROTTLE_RATES": {"anon": "100/day", "user": "1000/day"},
    "DEFAULT_SCHEMA_CLASS": "drf_spectacular.openapi.AutoSchema",
}

SPECTACULAR_SETTINGS = {
    "TITLE": "AREA API",
    "DESCRIPTION": "API documentation for the AREA project",
    "VERSION": "1.0.0",
    "COMPONENT_SPLIT_REQUEST": True,
    "SERVE_INCLUDE_SCHEMA": False,
    "ENUM_NAME_OVERRIDES": {
        "AreaStatusEnum": "automations.models.Area.Status",
        "ServiceStatusEnum": "automations.models.Service.Status",
        "ExecutionStatusEnum": "automations.models.Execution.Status",
    },
}

MIDDLEWARE = [
    "django.middleware.security.SecurityMiddleware",
    "corsheaders.middleware.CorsMiddleware",
    "django.contrib.sessions.middleware.SessionMiddleware",
    "django.middleware.common.CommonMiddleware",
    "django.middleware.csrf.CsrfViewMiddleware",
    "django.contrib.auth.middleware.AuthenticationMiddleware",
    "django.contrib.messages.middleware.MessageMiddleware",
    "django.middleware.clickjacking.XFrameOptionsMiddleware",
]

ROOT_URLCONF = "area_project.urls"

TEMPLATES = [
    {
        "BACKEND": "django.template.backends.django.DjangoTemplates",
        "DIRS": [],
        "APP_DIRS": True,
        "OPTIONS": {
            "context_processors": [
                "django.template.context_processors.debug",
                "django.template.context_processors.request",
                "django.contrib.auth.context_processors.auth",
                "django.contrib.messages.context_processors.messages",
            ],
        },
    },
]

WSGI_APPLICATION = "area_project.wsgi.application"
ASGI_APPLICATION = "area_project.routing.application"

# Password validation
AUTH_PASSWORD_VALIDATORS = [
    {
        "NAME": "django.contrib.auth.password_validation.UserAttributeSimilarityValidator",
    },
    {
        "NAME": "django.contrib.auth.password_validation.MinimumLengthValidator",
    },
    {
        "NAME": "django.contrib.auth.password_validation.CommonPasswordValidator",
    },
    {
        "NAME": "django.contrib.auth.password_validation.NumericPasswordValidator",
    },
]

# Internationalization
LANGUAGE_CODE = "en-us"
TIME_ZONE = "UTC"
USE_I18N = True
USE_TZ = True

# Static files (CSS, JavaScript, Images)
STATIC_URL = "/static/"
STATIC_ROOT = BASE_DIR / "staticfiles"

# Media files
MEDIA_URL = "/media/"
MEDIA_ROOT = BASE_DIR / "media"

# Default primary key field type
DEFAULT_AUTO_FIELD = "django.db.models.BigAutoField"

# Custom user model
AUTH_USER_MODEL = "users.User"

# JWT Configuration
SIMPLE_JWT = {
    "ACCESS_TOKEN_LIFETIME": timedelta(minutes=60),
    "REFRESH_TOKEN_LIFETIME": timedelta(days=1),
    "ROTATE_REFRESH_TOKENS": True,
    "BLACKLIST_AFTER_ROTATION": True,
    "UPDATE_LAST_LOGIN": False,
    "ALGORITHM": "HS256",
    "SIGNING_KEY": os.getenv("JWT_SIGNING_KEY", SECRET_KEY),
    "VERIFYING_KEY": None,
    "AUDIENCE": None,
    "ISSUER": None,
    "JSON_ENCODER": None,
    "JWK_URL": None,
    "LEEWAY": 0,
    "AUTH_HEADER_TYPES": ("Bearer",),
    "AUTH_HEADER_NAME": "HTTP_AUTHORIZATION",
    "USER_ID_FIELD": "id",
    "USER_ID_CLAIM": "user_id",
    "USER_AUTHENTICATION_RULE": (
        "rest_framework_simplejwt.authentication.default_user_authentication_rule"
    ),
    "AUTH_TOKEN_CLASSES": ("rest_framework_simplejwt.tokens.AccessToken",),
    "TOKEN_TYPE_CLAIM": "token_type",
    "TOKEN_USER_CLASS": "rest_framework_simplejwt.models.TokenUser",
    "JTI_CLAIM": "jti",
    "SLIDING_TOKEN_REFRESH_EXP_CLAIM": "refresh_exp",
    "SLIDING_TOKEN_LIFETIME": timedelta(minutes=5),
    "SLIDING_TOKEN_REFRESH_LIFETIME": timedelta(days=1),
}

# CORS Configuration
CORS_ALLOWED_ORIGINS = [
    "http://localhost:3000",
    "http://localhost:8000",
    "http://127.0.0.1:3000",
    "http://127.0.0.1:8000",
]

if DEBUG:
    CORS_ALLOW_ALL_ORIGINS = os.getenv("CORS_ALLOW_ALL_ORIGINS", "False") == "True"

# Security Settings
SECURE_BROWSER_XSS_FILTER = True
SECURE_CONTENT_TYPE_NOSNIFF = True

# Email Configuration
EMAIL_BACKEND = os.getenv(
    "EMAIL_BACKEND", "django.core.mail.backends.console.EmailBackend"
)
EMAIL_HOST = os.getenv("EMAIL_HOST", "smtp.gmail.com")
EMAIL_PORT = int(os.getenv("EMAIL_PORT", "587"))
EMAIL_USE_TLS = os.getenv("EMAIL_USE_TLS", "True") == "True"
EMAIL_HOST_USER = os.getenv("EMAIL_HOST_USER", "")
EMAIL_HOST_PASSWORD = os.getenv("EMAIL_HOST_PASSWORD", "")
DEFAULT_FROM_EMAIL = os.getenv("DEFAULT_FROM_EMAIL", "noreply@areaction.app")

# Celery Configuration
CELERY_BROKER_URL = os.getenv("REDIS_URL", "redis://localhost:6379/0")
CELERY_RESULT_BACKEND = os.getenv("REDIS_URL", "redis://localhost:6379/0")
CELERY_ACCEPT_CONTENT = ["json"]
CELERY_TASK_SERIALIZER = "json"
CELERY_RESULT_SERIALIZER = "json"
CELERY_TIMEZONE = TIME_ZONE

# Channel layers for WebSocket support
CHANNEL_LAYERS = {
    "default": {
        "BACKEND": "channels_redis.core.RedisChannelLayer",
        "CONFIG": {
            "hosts": [os.getenv("REDIS_URL", "redis://localhost:6379/0")],
        },
    },
}

# Update ALLOWED_HOSTS
ALLOWED_HOSTS = os.getenv("ALLOWED_HOSTS", "localhost,127.0.0.1").split(",")

# Adaptive logging configuration
LOGGING = {
    "version": 1,
    "disable_existing_loggers": False,
    "formatters": {
        "verbose": {
            "format": "{levelname} {asctime} {module} {process:d} {thread:d} {message}",
            "style": "{",
        },
        "simple": {
            "format": "{levelname} {message}",
            "style": "{",
        },
    },
    "handlers": {
        "console": {
            "level": os.getenv("LOG_LEVEL", "INFO"),
            "class": "logging.StreamHandler",
            "formatter": "simple",
        },
    },
    "root": {
        "handlers": ["console"],
        "level": os.getenv("LOG_LEVEL", "INFO"),
    },
    "loggers": {
        "django": {
            "handlers": ["console"],
            "level": os.getenv("LOG_LEVEL", "INFO"),
            "propagate": False,
        },
        "area_project": {
            "handlers": ["console"],
            "level": os.getenv("LOG_LEVEL", "INFO"),
            "propagate": False,
        },
        "automations": {
            "handlers": ["console"],
            "level": os.getenv("LOG_LEVEL", "INFO"),
            "propagate": False,
        },
        "users": {
            "handlers": ["console"],
            "level": os.getenv("LOG_LEVEL", "INFO"),
            "propagate": False,
        },
    },
}

# Add file handler only if logs directory exists and is writable
try:
    if LOGS_DIR.exists() and os.access(LOGS_DIR, os.W_OK):
        LOGGING["handlers"]["file"] = {
            "level": os.getenv("LOG_LEVEL", "INFO"),
            "class": "logging.FileHandler",
            "filename": str(LOGS_DIR / "django.log"),
            "formatter": "verbose",
        }
        # Add file handler to all loggers
        for logger in LOGGING["loggers"].values():
            if "file" not in logger["handlers"]:
                logger["handlers"].append("file")
        LOGGING["root"]["handlers"].append("file")
except Exception as e:
    print(f"Warning: Could not setup file logging: {e}")

GOOGLE_CLIENT_ID = os.getenv("GOOGLE_CLIENT_ID", "")
GOOGLE_CLIENT_SECRET = os.getenv("GOOGLE_CLIENT_SECRET", "")

<<<<<<< HEAD
# OAuth2 Provider Configuration
OAUTH2_PROVIDERS = {
    "google": {
        "client_id": os.getenv("GOOGLE_CLIENT_ID", ""),
        "client_secret": os.getenv("GOOGLE_CLIENT_SECRET", ""),
        "redirect_uri": os.getenv(
            "GOOGLE_REDIRECT_URI", "http://localhost:8080/auth/google/callback"
        ),
        "authorization_endpoint": "https://accounts.google.com/o/oauth2/v2/auth",
        "token_endpoint": "https://oauth2.googleapis.com/token",
        "userinfo_endpoint": "https://www.googleapis.com/oauth2/v2/userinfo",
        "scopes": [
            "openid",
            "email",
            "profile",
            "https://www.googleapis.com/auth/gmail.readonly",
        ],
        "requires_refresh": True,
    },
    "github": {
        "client_id": os.getenv("GITHUB_CLIENT_ID", ""),
        "client_secret": os.getenv("GITHUB_CLIENT_SECRET", ""),
        "redirect_uri": os.getenv(
            "GITHUB_REDIRECT_URI", "http://localhost:8080/auth/oauth/github/callback/"
        ),
        "authorization_endpoint": "https://github.com/login/oauth/authorize",
        "token_endpoint": "https://github.com/login/oauth/access_token",
        "userinfo_endpoint": "https://api.github.com/user",
        "scopes": ["user", "repo", "notifications"],
        "requires_refresh": False,  # GitHub tokens don't expire
    },
}

# OAuth2 state expiry time (seconds)
OAUTH2_STATE_EXPIRY = 600  # 10 minutes
=======
# OAuth2 providers that require user authentication
OAUTH2_PROVIDERS = ["github", "google"]
>>>>>>> b1aaa2a3
<|MERGE_RESOLUTION|>--- conflicted
+++ resolved
@@ -315,7 +315,6 @@
 GOOGLE_CLIENT_ID = os.getenv("GOOGLE_CLIENT_ID", "")
 GOOGLE_CLIENT_SECRET = os.getenv("GOOGLE_CLIENT_SECRET", "")
 
-<<<<<<< HEAD
 # OAuth2 Provider Configuration
 OAUTH2_PROVIDERS = {
     "google": {
@@ -350,8 +349,4 @@
 }
 
 # OAuth2 state expiry time (seconds)
-OAUTH2_STATE_EXPIRY = 600  # 10 minutes
-=======
-# OAuth2 providers that require user authentication
-OAUTH2_PROVIDERS = ["github", "google"]
->>>>>>> b1aaa2a3
+OAUTH2_STATE_EXPIRY = 600  # 10 minutes