--- conflicted
+++ resolved
@@ -189,7 +189,6 @@
         "required": ["webhook_url"],
         "additionalProperties": False,
     },
-<<<<<<< HEAD
     "weather_condition_met": {
         "type": "object",
         "properties": {
@@ -208,12 +207,10 @@
             },
         },
         "required": ["location", "condition"],
-=======
     # Debug Actions
     "debug_manual_trigger": {
         "type": "object",
         "properties": {},
->>>>>>> 7f4b54f9
         "additionalProperties": False,
     },
 }
@@ -507,7 +504,6 @@
         "required": ["url"],
         "additionalProperties": False,
     },
-<<<<<<< HEAD
     "weather_send_alert": {
         "type": "object",
         "properties": {
@@ -527,7 +523,6 @@
             },
         },
         "required": ["alert_method", "recipient", "message"],
-=======
     # Debug Reactions
     "debug_log_execution": {
         "type": "object",
@@ -537,7 +532,6 @@
                 "description": "Custom message to log (optional)",
             },
         },
->>>>>>> 7f4b54f9
         "additionalProperties": False,
     },
 }
@@ -633,7 +627,6 @@
     ],
     # Webhook actions can trigger anything
     "webhook_trigger": ["*"],
-<<<<<<< HEAD
     # Weather actions
     "weather_condition_met": [
         "send_email",
@@ -644,10 +637,8 @@
         "webhook_post",
         "weather_send_alert",
     ],
-=======
     # Debug actions - can trigger anything for testing
     "debug_manual_trigger": ["*"],
->>>>>>> 7f4b54f9
     # Twitch actions - can trigger Twitch reactions and notification reactions
     "twitch_stream_online": [
         "twitch_send_chat_message",
