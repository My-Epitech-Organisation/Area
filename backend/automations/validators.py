--- conflicted
+++ resolved
@@ -1312,26 +1312,9 @@
 
     except JsonSchemaValidationError as e:
         # Provide helpful context for common mistakes
-<<<<<<< HEAD
-        error_message = f"Invalid configuration for reaction '{reaction_name}': {e.message}"
-        
-        # Special handling for Gmail reactions that need message_id
-        if reaction_name in ["gmail_mark_read", "gmail_add_label"]:
-            if "message_id" in e.message or "email_id" in e.message:
-                error_message = (
-                    f"⚠️ The '{reaction_name}' reaction requires an email's message ID, "
-                    "which can only be provided by Gmail trigger actions (like 'New Email', "
-                    "'Email from Sender', etc.). "
-                    "Please use a Gmail trigger action instead of the current trigger. "
-                    f"Technical details: {e.message}"
-                )
-        
-        raise serializers.ValidationError(error_message)
-=======
         error_message = (
             f"Invalid configuration for reaction '{reaction_name}': {e.message}"
         )
->>>>>>> 7db897ac
 
         # Special handling for Gmail reactions that need message_id
         if reaction_name in ["gmail_mark_read", "gmail_add_label"]:
@@ -1387,11 +1370,7 @@
                 " Note: This reaction works with most triggers, but the issue content "
                 "will depend on the data provided by the trigger."
             )
-<<<<<<< HEAD
-        
-=======
-
->>>>>>> 7db897ac
+
         raise serializers.ValidationError(
             f"Action '{action_name}' cannot trigger reaction '{reaction_name}'.{context_message} "
             f"Compatible reactions for this action: {', '.join(compatible_reactions) if compatible_reactions else 'none available'}"
