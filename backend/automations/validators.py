"""
Schema validation utilities for AREA actions and reactions.

This module defines JSON schemas for validating action_config and reaction_config
based on the specific action or reaction type.
"""

import re

import jsonschema
from jsonschema import ValidationError as JsonSchemaValidationError
from rest_framework import serializers


def validate_email_format(email):
    """Simple email validation function."""
    email_pattern = r"^[a-zA-Z0-9._%+-]+@[a-zA-Z0-9.-]+\.[a-zA-Z]{2,}$"
    return re.match(email_pattern, email) is not None


# JSON Schemas pour les Actions
ACTION_SCHEMAS = {
    "timer_daily": {
        "type": "object",
        "properties": {
            "hour": {
                "type": "integer",
                "minimum": 0,
                "maximum": 23,
                "description": "Hour of the day (0-23)",
            },
            "minute": {
                "type": "integer",
                "minimum": 0,
                "maximum": 59,
                "description": "Minute of the hour (0-59)",
            },
            "timezone": {
                "type": "string",
                "default": "UTC",
                "description": "Timezone for the schedule",
            },
        },
        "required": ["hour", "minute"],
        "additionalProperties": False,
    },
    "timer_weekly": {
        "type": "object",
        "properties": {
            "day_of_week": {
                "type": "integer",
                "minimum": 0,
                "maximum": 6,
                "description": "Day of week (0=Monday, 6=Sunday)",
            },
            "hour": {"type": "integer", "minimum": 0, "maximum": 23},
            "minute": {"type": "integer", "minimum": 0, "maximum": 59},
            "timezone": {"type": "string", "default": "UTC"},
        },
        "required": ["day_of_week", "hour", "minute"],
        "additionalProperties": False,
    },
    "github_new_issue": {
        "type": "object",
        "properties": {
            "repository": {
                "type": "string",
                "pattern": "^[a-zA-Z0-9._-]+/[a-zA-Z0-9._-]+$",
                "description": "Repository in format owner/repo",
            },
            "labels": {
                "type": "array",
                "items": {"type": "string"},
                "description": "Filter by issue labels (optional)",
            },
        },
        "required": ["repository"],
        "additionalProperties": False,
    },
    "github_new_pr": {
        "type": "object",
        "properties": {
            "repository": {
                "type": "string",
                "pattern": "^[a-zA-Z0-9._-]+/[a-zA-Z0-9._-]+$",
            },
            "branch": {
                "type": "string",
                "description": "Target branch (optional, default: main)",
            },
        },
        "required": ["repository"],
        "additionalProperties": False,
    },
    "gmail_new_email": {
        "type": "object",
        "properties": {
            "from_email": {
                "type": "string",
                "format": "email",
                "description": "Filter emails from specific sender (optional)",
            },
            "subject_contains": {
                "type": "string",
                "description": "Filter emails with subject containing text (optional)",
            },
            "has_attachment": {
                "type": "boolean",
                "description": "Filter emails with attachments (optional)",
            },
        },
        "additionalProperties": False,
    },
    "gmail_new_from_sender": {
        "type": "object",
        "properties": {
            "from_email": {
                "type": "string",
                "format": "email",
                "description": "Email sender to monitor",
            },
        },
        "required": ["from_email"],
        "additionalProperties": False,
    },
    "gmail_new_with_label": {
        "type": "object",
        "properties": {
            "label": {
                "type": "string",
                "minLength": 1,
                "description": "Gmail label to monitor",
            },
        },
        "required": ["label"],
        "additionalProperties": False,
    },
    "gmail_new_with_subject": {
        "type": "object",
        "properties": {
            "subject_contains": {
                "type": "string",
                "minLength": 1,
                "description": "Text that must appear in subject",
            },
        },
        "required": ["subject_contains"],
        "additionalProperties": False,
    },
    "calendar_event_starting_soon": {
        "type": "object",
        "properties": {
            "minutes_before": {
                "type": "integer",
                "minimum": 1,
                "maximum": 1440,
                "default": 15,
                "description": "Minutes before event to trigger (1-1440)",
            },
        },
        "required": ["minutes_before"],
        "additionalProperties": False,
    },
    "calendar_new_event": {
        "type": "object",
        "properties": {
            "calendar_id": {
                "type": "string",
                "description": "Specific calendar ID to monitor (optional, defaults to primary)",
            },
        },
        "additionalProperties": False,
    },
    "webhook_trigger": {
        "type": "object",
        "properties": {
            "webhook_url": {
                "type": "string",
                "format": "uri",
                "description": "Webhook endpoint URL",
            },
            "secret": {
                "type": "string",
                "minLength": 8,
                "description": "Webhook secret for signature validation",
            },
            "method": {"type": "string", "enum": ["POST", "PUT"], "default": "POST"},
        },
        "required": ["webhook_url"],
        "additionalProperties": False,
    },
    "weather_condition_met": {
        "type": "object",
        "properties": {
            "location": {
                "type": "string",
                "description": "Location to monitor (city name or coordinates)",
            },
            "condition": {
                "type": "string",
                "enum": ["rain", "snow", "temperature_above", "temperature_below"],
                "description": "Weather condition to trigger on",
            },
            "threshold": {
                "type": "number",
                "description": "Temperature threshold (required for temperature conditions)",
            },
        },
        "required": ["location", "condition"],
        "additionalProperties": False,
    },
}


# JSON Schemas pour les Reactions
REACTION_SCHEMAS = {
    "send_email": {
        "type": "object",
        "properties": {
            "recipient": {
                "type": "string",
                "format": "email",
                "description": "Email recipient",
            },
            "subject": {
                "type": "string",
                "minLength": 1,
                "maxLength": 200,
                "description": "Email subject",
            },
            "body": {
                "type": "string",
                "description": "Email body (can contain template variables)",
            },
            "template_vars": {
                "type": "object",
                "description": "Variables to replace in body template",
            },
        },
        "required": ["recipient", "subject"],
        "additionalProperties": False,
    },
    "slack_message": {
        "type": "object",
        "properties": {
            "channel": {
                "type": "string",
                "pattern": "^#?[a-zA-Z0-9._-]+$",
                "description": "Slack channel name (with or without #)",
            },
            "message": {
                "type": "string",
                "minLength": 1,
                "maxLength": 4000,
                "description": "Message content",
            },
            "username": {"type": "string", "description": "Bot username (optional)"},
            "icon_emoji": {
                "type": "string",
                "pattern": "^:[a-zA-Z0-9._+-]+:$",
                "description": "Bot emoji icon (optional)",
            },
        },
        "required": ["channel", "message"],
        "additionalProperties": False,
    },
    "teams_message": {
        "type": "object",
        "properties": {
            "webhook_url": {
                "type": "string",
                "format": "uri",
                "pattern": "https://[a-zA-Z0-9.-]+\\.webhook\\.office\\.com/",
                "description": "Teams webhook URL",
            },
            "title": {
                "type": "string",
                "maxLength": 150,
                "description": "Message title",
            },
            "text": {
                "type": "string",
                "minLength": 1,
                "description": "Message content",
            },
            "color": {
                "type": "string",
                "pattern": "^#[0-9A-Fa-f]{6}$",
                "default": "#0078D4",
                "description": "Message color theme",
            },
        },
        "required": ["webhook_url", "text"],
        "additionalProperties": False,
    },
    "github_create_issue": {
        "type": "object",
        "properties": {
            "repository": {
                "type": "string",
                "pattern": "^[a-zA-Z0-9._-]+/[a-zA-Z0-9._-]+$",
            },
            "title": {"type": "string", "minLength": 1, "maxLength": 200},
            "body": {"type": "string", "description": "Issue description"},
            "labels": {
                "type": "array",
                "items": {"type": "string"},
                "description": "Issue labels",
            },
            "assignees": {
                "type": "array",
                "items": {"type": "string"},
                "description": "GitHub usernames to assign",
            },
        },
        "required": ["repository", "title"],
        "additionalProperties": False,
    },
    "save_to_dropbox": {
        "type": "object",
        "properties": {
            "folder_path": {
                "type": "string",
                "pattern": "^/.*",
                "description": "Dropbox folder path (must start with /)",
            },
            "filename": {
                "type": "string",
                "description": "File name (can contain template variables)",
            },
            "overwrite": {
                "type": "boolean",
                "default": False,
                "description": "Overwrite existing file",
            },
        },
        "required": ["folder_path", "filename"],
        "additionalProperties": False,
    },
    # Gmail Reactions
    "gmail_send_email": {
        "type": "object",
        "properties": {
            "to": {
                "type": "string",
                "format": "email",
                "description": "Recipient email address",
            },
            "subject": {
                "type": "string",
                "minLength": 1,
                "maxLength": 200,
                "description": "Email subject",
            },
            "body": {
                "type": "string",
                "minLength": 1,
                "description": "Email body content",
            },
        },
        "required": ["to", "subject", "body"],
        "additionalProperties": False,
    },
    "gmail_mark_read": {
        "type": "object",
        "properties": {
            "email_id": {
                "type": "string",
                "description": "Gmail message ID to mark as read",
            },
        },
        "required": ["email_id"],
        "additionalProperties": False,
    },
    "gmail_add_label": {
        "type": "object",
        "properties": {
            "email_id": {
                "type": "string",
                "description": "Gmail message ID",
            },
            "label": {
                "type": "string",
                "minLength": 1,
                "description": "Label name to add",
            },
        },
        "required": ["email_id", "label"],
        "additionalProperties": False,
    },
    # Google Calendar Reactions
    "calendar_create_event": {
        "type": "object",
        "properties": {
            "summary": {
                "type": "string",
                "minLength": 1,
                "maxLength": 200,
                "description": "Event title/summary",
            },
            "start_time": {
                "type": "string",
                "format": "date-time",
                "description": "Event start time (ISO 8601)",
            },
            "end_time": {
                "type": "string",
                "format": "date-time",
                "description": "Event end time (ISO 8601)",
            },
            "description": {
                "type": "string",
                "description": "Event description (optional)",
            },
            "location": {
                "type": "string",
                "description": "Event location (optional)",
            },
        },
        "required": ["summary", "start_time", "end_time"],
        "additionalProperties": False,
    },
    "calendar_update_event": {
        "type": "object",
        "properties": {
            "event_id": {
                "type": "string",
                "description": "Calendar event ID to update",
            },
            "summary": {
                "type": "string",
                "maxLength": 200,
                "description": "New event title (optional)",
            },
            "start_time": {
                "type": "string",
                "format": "date-time",
                "description": "New start time (optional)",
            },
            "end_time": {
                "type": "string",
                "format": "date-time",
                "description": "New end time (optional)",
            },
            "description": {
                "type": "string",
                "description": "New event description (optional)",
            },
        },
        "required": ["event_id"],
        "additionalProperties": False,
    },
    "log_message": {
        "type": "object",
        "properties": {
            "message": {
                "type": "string",
                "minLength": 1,
                "description": "Log message content",
            },
            "level": {
                "type": "string",
                "enum": ["DEBUG", "INFO", "WARNING", "ERROR"],
                "default": "INFO",
                "description": "Log level",
            },
            "include_payload": {
                "type": "boolean",
                "default": True,
                "description": "Include action payload in log",
            },
        },
        "required": ["message"],
        "additionalProperties": False,
    },
    "webhook_post": {
        "type": "object",
        "properties": {
            "url": {
                "type": "string",
                "format": "uri",
                "description": "Target webhook URL to POST to",
            },
            "method": {
                "type": "string",
                "enum": ["POST", "PUT", "PATCH"],
                "default": "POST",
                "description": "HTTP method to use",
            },
            "headers": {
                "type": "object",
                "description": "Custom HTTP headers (optional)",
                "additionalProperties": {"type": "string"},
            },
            "body": {
                "type": "string",
                "description": "Request body (can contain template variables)",
            },
        },
        "required": ["url"],
        "additionalProperties": False,
    },
    "weather_send_alert": {
        "type": "object",
        "properties": {
            "alert_method": {
                "type": "string",
                "enum": ["email", "slack", "teams"],
                "description": "Method to send alert",
            },
            "recipient": {
                "type": "string",
                "description": "Recipient (email address or channel/webhook URL)",
            },
            "message": {
                "type": "string",
                "minLength": 1,
                "description": "Alert message content",
            },
        },
        "required": ["alert_method", "recipient", "message"],
        "additionalProperties": False,
    },
}


# Règles de compatibilité Action -> Reaction
COMPATIBILITY_RULES = {
    # Timer actions peuvent déclencher n'importe quelle reaction
    "timer_daily": ["*"],  # * signifie toutes les reactions
    "timer_weekly": ["*"],
    # GitHub actions
    "github_new_issue": [
        "send_email",
        "gmail_send_email",
        "slack_message",
        "teams_message",
        "log_message",
        "webhook_post",
        "calendar_create_event",
    ],
    "github_new_pr": [
        "send_email",
        "gmail_send_email",
        "slack_message",
        "teams_message",
        "log_message",
        "webhook_post",
        "calendar_create_event",
    ],
    # Gmail actions - can trigger most reactions except email to avoid loops
    "gmail_new_email": [
        "save_to_dropbox",
        "slack_message",
        "teams_message",
        "github_create_issue",
        "log_message",
        "webhook_post",
        "calendar_create_event",
        "gmail_mark_read",
        "gmail_add_label",
    ],
    "gmail_new_from_sender": [
        "save_to_dropbox",
        "slack_message",
        "teams_message",
        "github_create_issue",
        "log_message",
        "webhook_post",
        "calendar_create_event",
        "gmail_mark_read",
        "gmail_add_label",
    ],
    "gmail_new_with_label": [
        "save_to_dropbox",
        "slack_message",
        "teams_message",
        "github_create_issue",
        "log_message",
        "webhook_post",
        "calendar_create_event",
        "gmail_mark_read",
        "gmail_add_label",
    ],
    "gmail_new_with_subject": [
        "save_to_dropbox",
        "slack_message",
        "teams_message",
        "github_create_issue",
        "log_message",
        "webhook_post",
        "calendar_create_event",
        "gmail_mark_read",
        "gmail_add_label",
    ],
    # Google Calendar actions
    "calendar_event_starting_soon": [
        "send_email",
        "gmail_send_email",
        "slack_message",
        "teams_message",
        "github_create_issue",
        "log_message",
        "webhook_post",
    ],
    "calendar_new_event": [
        "send_email",
        "gmail_send_email",
        "slack_message",
        "teams_message",
        "github_create_issue",
        "log_message",
        "webhook_post",
    ],
    # Webhook actions can trigger anything
    "webhook_trigger": ["*"],
<<<<<<< HEAD
    # Weather actions
    "weather_condition_met": [
=======
    # Twitch actions - can trigger Twitch reactions and notification reactions
    "twitch_stream_online": [
        "twitch_send_chat_message",
        "twitch_send_whisper",
        "twitch_send_announcement",
        "twitch_create_clip",
        "twitch_update_title",
        "twitch_update_category",
>>>>>>> 55bcbb43
        "send_email",
        "gmail_send_email",
        "slack_message",
        "teams_message",
<<<<<<< HEAD
        "log_message",
        "webhook_post",
        "weather_send_alert",
=======
        "webhook_post",
        "calendar_create_event",
    ],
    "twitch_stream_offline": [
        "twitch_send_chat_message",
        "twitch_send_whisper",
        "twitch_send_announcement",
        "twitch_update_title",
        "twitch_update_category",
        "send_email",
        "gmail_send_email",
        "slack_message",
        "teams_message",
        "webhook_post",
    ],
    "twitch_new_follower": [
        "twitch_send_chat_message",
        "twitch_send_whisper",
        "twitch_send_announcement",
        "send_email",
        "gmail_send_email",
        "slack_message",
        "teams_message",
        "webhook_post",
    ],
    "twitch_new_subscriber": [
        "twitch_send_chat_message",
        "twitch_send_whisper",
        "twitch_send_announcement",
        "send_email",
        "gmail_send_email",
        "slack_message",
        "teams_message",
        "webhook_post",
    ],
    "twitch_channel_update": [
        "twitch_send_chat_message",
        "twitch_send_whisper",
        "twitch_send_announcement",
        "send_email",
        "gmail_send_email",
        "slack_message",
        "teams_message",
        "webhook_post",
        "calendar_create_event",
>>>>>>> 55bcbb43
    ],
}


def validate_action_config(action_name, config):
    """
    Validate action configuration against its schema.

    Args:
        action_name (str): Name of the action
        config (dict): Configuration to validate

    Raises:
        serializers.ValidationError: If validation fails
    """
    if not config:
        config = {}

    schema = ACTION_SCHEMAS.get(action_name)
    if not schema:
        # No defined pattern, basic validation only
        if not isinstance(config, dict):
            raise serializers.ValidationError(
                f"Configuration for action '{action_name}' must be a JSON object."
            )
        return

    try:
        jsonschema.validate(config, schema)
    except JsonSchemaValidationError as e:
        raise serializers.ValidationError(
            f"Invalid configuration for action '{action_name}': {e.message}"
        )


def validate_reaction_config(reaction_name, config):
    """
    Validate reaction configuration against its schema.

    Args:
        reaction_name (str): Name of the reaction
        config (dict): Configuration to validate

    Raises:
        serializers.ValidationError: If validation fails
    """
    if not config:
        config = {}

    schema = REACTION_SCHEMAS.get(reaction_name)
    if not schema:
        # No defined pattern, basic validation only
        if not isinstance(config, dict):
            raise serializers.ValidationError(
                f"Configuration for reaction '{reaction_name}' must be a JSON object."
            )
        return

    try:
        jsonschema.validate(config, schema)

        # Additional validation for emails
        if reaction_name == "send_email" and "recipient" in config:
            if not validate_email_format(config["recipient"]):
                raise serializers.ValidationError(
                    f"Invalid email format for recipient: {config['recipient']}"
                )

    except JsonSchemaValidationError as e:
        raise serializers.ValidationError(
            f"Invalid configuration for reaction '{reaction_name}': {e.message}"
        )


def validate_action_reaction_compatibility(action_name, reaction_name):
    """
    Validate that an action can trigger a specific reaction.

    Args:
        action_name (str): Name of the action
        reaction_name (str): Name of the reaction

    Raises:
        serializers.ValidationError: If action and reaction are not compatible
    """
    compatible_reactions = COMPATIBILITY_RULES.get(action_name, [])

    # If '*' in the list, all reactions are allowed
    if "*" in compatible_reactions:
        return

    # Check if the specific reaction is allowed
    if reaction_name not in compatible_reactions:
        raise serializers.ValidationError(
            f"Action '{action_name}' is not compatible with reaction '{reaction_name}'. "
            f"Compatible reactions: {', '.join(compatible_reactions)}"
        )


def get_action_schema(action_name):
    """Get the JSON schema for an action."""
    return ACTION_SCHEMAS.get(action_name)


def get_reaction_schema(reaction_name):
    """Get the JSON schema for a reaction."""
    return REACTION_SCHEMAS.get(reaction_name)


def get_compatible_reactions(action_name):
    """Get list of compatible reactions for an action."""
    return COMPATIBILITY_RULES.get(action_name, [])<|MERGE_RESOLUTION|>--- conflicted
+++ resolved
@@ -614,10 +614,16 @@
     ],
     # Webhook actions can trigger anything
     "webhook_trigger": ["*"],
-<<<<<<< HEAD
     # Weather actions
     "weather_condition_met": [
-=======
+        "send_email",
+        "gmail_send_email",
+        "slack_message",
+        "teams_message",
+        "log_message",
+        "webhook_post",
+        "weather_send_alert",
+    ],
     # Twitch actions - can trigger Twitch reactions and notification reactions
     "twitch_stream_online": [
         "twitch_send_chat_message",
@@ -626,16 +632,10 @@
         "twitch_create_clip",
         "twitch_update_title",
         "twitch_update_category",
->>>>>>> 55bcbb43
-        "send_email",
-        "gmail_send_email",
-        "slack_message",
-        "teams_message",
-<<<<<<< HEAD
-        "log_message",
-        "webhook_post",
-        "weather_send_alert",
-=======
+        "send_email",
+        "gmail_send_email",
+        "slack_message",
+        "teams_message",
         "webhook_post",
         "calendar_create_event",
     ],
@@ -681,7 +681,6 @@
         "teams_message",
         "webhook_post",
         "calendar_create_event",
->>>>>>> 55bcbb43
     ],
 }
 
