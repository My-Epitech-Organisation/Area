--- conflicted
+++ resolved
@@ -82,7 +82,6 @@
     return hmac.compare_digest(computed_signature, expected_signature)
 
 
-<<<<<<< HEAD
 def validate_notion_signature(payload_body: bytes, headers: dict, secret: str) -> bool:
     """
     Validate Notion webhook signature using HMAC-SHA256.
@@ -166,8 +165,6 @@
     return hmac.compare_digest(computed_signature, expected_signature)
 
 
-=======
->>>>>>> 638a9556
 def validate_webhook_signature(
     service_name: str, payload_body: bytes, headers: dict, secret: str
 ) -> bool:
@@ -265,36 +262,7 @@
     Returns:
         List of Area objects that match this event
     """
-<<<<<<< HEAD
-    # Map event types to action names
-    action_name_map = {
-        "github": {
-            "push": "github_push",
-            "pull_request": "github_pull_request",
-            "issues": "github_issue",
-            "issue_comment": "github_issue_comment",
-            "star": "github_star",
-        },
-        "gmail": {
-            "message": "gmail_received",
-            "email_received": "gmail_received",
-        },
-        "twitch": {
-            "stream.online": "twitch_stream_online",
-            "stream.offline": "twitch_stream_offline",
-            "channel.follow": "twitch_new_follower",
-            "channel.subscribe": "twitch_new_subscriber",
-            "channel.update": "twitch_channel_update",
-        },
-        "notion": {
-            "page": "notion_page_updated",
-            "database": "notion_database_item_added",
-        },
-    }
-
-=======
     # Use centralized event-to-action mapping
->>>>>>> 638a9556
     action_names = []
     if service_name in WEBHOOK_EVENT_TO_ACTION:
         action_map = WEBHOOK_EVENT_TO_ACTION[service_name]
@@ -312,6 +280,7 @@
     # e.g., only trigger for specific repositories, branches, labels, etc.
 
     return list(areas)
+
 
 
 def process_webhook_event(
