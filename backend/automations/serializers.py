"""
Serializers for the AREA automation system.

This module provides Django REST Framework serializers for:
- Service discovery (read-only)
- Action/Reaction discovery (read-only)
- Area CRUD operations with validation
"""

import re
from urllib.parse import unquote, urlparse

import requests
from drf_spectacular.utils import extend_schema_field
from rest_framework import serializers

from users.oauth.manager import OAuthManager

from .models import Action, Area, Execution, Reaction, Service
from .validators import (
    ACTION_SCHEMAS,
    REACTION_SCHEMAS,
    validate_action_config,
    validate_action_reaction_compatibility,
    validate_reaction_config,
)

_WIKI_IMAGE_CACHE = {}


def _resolve_wikipedia_file_url(url_or_text: str) -> str | None:
    """Given a Wikipedia file page URL or text containing 'File:...', query the
    appropriate Wikimedia API to obtain the direct image URL (upload.wikimedia.org).

    Returns the direct image URL or None on failure.
    """
    try:
        parsed = urlparse(url_or_text)
        netloc = parsed.netloc or "en.wikipedia.org"
        fragment = parsed.fragment or ""
        path = parsed.path or ""

        m = (
            re.search(r"File:([^/#?]+)", fragment)
            or re.search(r"/wiki/File:([^/#?]+)", path)
            or re.search(r"File:([^/#?]+)", url_or_text)
        )
        if not m:
            return None

        filename = unquote(m.group(1))
        key = (netloc, filename)
        if key in _WIKI_IMAGE_CACHE:
            return _WIKI_IMAGE_CACHE[key]

        api_url = (
            f"https://{netloc}/w/api.php?action=query&titles=File:{requests.utils.requote_uri(filename)}"
            "&prop=imageinfo&iiprop=url&format=json&formatversion=2"
        )

        resp = requests.get(api_url, timeout=5)
        if not resp.ok:
            _WIKI_IMAGE_CACHE[key] = None
            return None

        data = resp.json()
        pages = data.get("query", {}).get("pages", [])
        if pages:
            imageinfo = pages[0].get("imageinfo")
            if imageinfo and len(imageinfo) > 0:
                img_url = imageinfo[0].get("url")
                _WIKI_IMAGE_CACHE[key] = img_url
                return img_url

        _WIKI_IMAGE_CACHE[key] = None
        return None
    except Exception:
        return None


class ServiceSerializer(serializers.ModelSerializer):
    """Read-only serializer for Service discovery."""

    actions_count = serializers.SerializerMethodField()
    reactions_count = serializers.SerializerMethodField()

    class Meta:
        model = Service
        fields = [
            "id",
            "name",
            "description",
            "status",
            "actions_count",
            "reactions_count",
        ]
        read_only_fields = [
            "id",
            "name",
            "description",
            "status",
            "actions_count",
            "reactions_count",
        ]

    @extend_schema_field(int)
    def get_actions_count(self, obj):
        """Return the number of available actions for this service."""
        return obj.actions.count()

    @extend_schema_field(int)
    def get_reactions_count(self, obj):
        """Return the number of available reactions for this service."""
        return obj.reactions.count()


class ActionSerializer(serializers.ModelSerializer):
    """Read-only serializer for Action discovery."""

    service_name = serializers.CharField(source="service.name", read_only=True)
    service_id = serializers.IntegerField(source="service.id", read_only=True)
    config_schema = serializers.SerializerMethodField()

    class Meta:
        model = Action
        fields = [
            "id",
            "name",
            "description",
            "service_id",
            "service_name",
            "config_schema",
        ]
        read_only_fields = [
            "id",
            "name",
            "description",
            "service_id",
            "service_name",
            "config_schema",
        ]

    def get_config_schema(self, obj):
        """Return the JSON schema for this action's configuration."""
        if obj.config_schema:
            return obj.config_schema
        return ACTION_SCHEMAS.get(obj.name, {})


class ReactionSerializer(serializers.ModelSerializer):
    """Read-only serializer for Reaction discovery."""

    service_name = serializers.CharField(source="service.name", read_only=True)
    service_id = serializers.IntegerField(source="service.id", read_only=True)
    config_schema = serializers.SerializerMethodField()

    class Meta:
        model = Reaction
        fields = [
            "id",
            "name",
            "description",
            "service_id",
            "service_name",
            "config_schema",
        ]
        read_only_fields = [
            "id",
            "name",
            "description",
            "service_id",
            "service_name",
            "config_schema",
        ]

    def get_config_schema(self, obj):
        """Return the JSON schema for this reaction's configuration."""
        if obj.config_schema:
            return obj.config_schema
        return REACTION_SCHEMAS.get(obj.name, {})


class AreaSerializer(serializers.ModelSerializer):
    """Full CRUD serializer for Area with validation."""

    action_detail = ActionSerializer(source="action", read_only=True)
    reaction_detail = ReactionSerializer(source="reaction", read_only=True)
    owner_username = serializers.CharField(source="owner.username", read_only=True)

    # Convenience fields for easier access to action/reaction info
    action_name = serializers.CharField(source="action.name", read_only=True)
    reaction_name = serializers.CharField(source="reaction.name", read_only=True)
    action_service = serializers.CharField(source="action.service.name", read_only=True)
    reaction_service = serializers.CharField(
        source="reaction.service.name", read_only=True
    )

    class Meta:
        model = Area
        fields = [
            "id",
            "name",
            "status",
            "created_at",
            "action",
            "action_detail",
            "action_config",
            "action_name",
            "action_service",
            "reaction",
            "reaction_detail",
            "reaction_config",
            "reaction_name",
            "reaction_service",
            "owner",
            "owner_username",
        ]
        read_only_fields = [
            "id",
            "created_at",
            "owner",
            "owner_username",
            "action_detail",
            "reaction_detail",
            "action_name",
            "action_service",
            "reaction_name",
            "reaction_service",
        ]

    def validate_action_config(self, value):
        """Validate that action_config matches the action's schema."""
        if not isinstance(value, dict):
            raise serializers.ValidationError(
                "Action configuration must be a valid JSON object."
            )

        # La validation spécifique par schéma sera faite dans validate()
        # quand on aura accès à l'objet action
        return value

    def validate_reaction_config(self, value):
        """Validate that reaction_config matches the reaction's schema."""
        if not isinstance(value, dict):
            raise serializers.ValidationError(
                "Reaction configuration must be a valid JSON object."
            )

        # La validation spécifique par schéma sera faite dans validate()
        # quand on aura accès à l'objet reaction
        return value

    def validate(self, attrs):
        """Cross-field validation for action/reaction compatibility."""
        action = attrs.get("action")
        reaction = attrs.get("reaction")

        if action and reaction:
            # Validation basique: s'assurer que l'action et la reaction existent et sont actives
            if action.service.status != Service.Status.ACTIVE:
                raise serializers.ValidationError(
                    {"action": f"Service '{action.service.name}' is not active."}
                )

            if reaction.service.status != Service.Status.ACTIVE:
                raise serializers.ValidationError(
                    {"reaction": f"Service '{reaction.service.name}' is not active."}
                )

            # TODO: Ajouter des règles de compatibilité spécifiques
            # Par exemple : certaines actions ne peuvent être liées qu'à certaines reactions
            # Cette logique sera ajoutée selon les besoins métier

            # Validation de la compatibilité action/reaction
            try:
                validate_action_reaction_compatibility(action.name, reaction.name)
            except serializers.ValidationError as e:
                raise serializers.ValidationError({"non_field_errors": str(e)})

            # Validation des configurations si elles sont fournies
            action_config = attrs.get("action_config", {})
            reaction_config = attrs.get("reaction_config", {})

            # ⚠️ Special validation: Prevent infinite loops for GitHub
            # If action is github_new_issue and reaction is github_create_issue,
            # they must target different repositories
            if (
                action.name == "github_new_issue"
                and reaction.name == "github_create_issue"
            ):
                action_repo = action_config.get("repository", "").lower()
                reaction_repo = reaction_config.get("repository", "").lower()

                if action_repo and reaction_repo and action_repo == reaction_repo:
                    raise serializers.ValidationError(
                        {
                            "non_field_errors": (
                                "⚠️ Infinite loop detected! Cannot create GitHub issues in the same "
                                "repository that triggers the action. Please use a different target "
                                "repository to avoid infinite loops."
                            )
                        }
                    )

            # Valider les configurations avec les schémas des actions/reactions
            try:
                validate_action_config(action.name, action_config)
            except serializers.ValidationError as e:
                raise serializers.ValidationError({"action_config": str(e)})

            try:
                validate_reaction_config(reaction.name, reaction_config)
            except serializers.ValidationError as e:
                raise serializers.ValidationError({"reaction_config": str(e)})

        return attrs


class AreaCreateSerializer(serializers.ModelSerializer):
    """Specialized serializer for Area creation with enhanced validation."""

    class Meta:
        model = Area
        fields = [
            "id",
            "name",
            "action",
            "reaction",
            "action_config",
            "reaction_config",
            "status",
        ]
        extra_kwargs = {
            "id": {"read_only": True},
            "action_config": {"default": dict},
            "reaction_config": {"default": dict},
            "status": {"default": Area.Status.ACTIVE},
        }

    def validate(self, attrs):
        """Enhanced validation for Area creation."""
        # Réutiliser la validation du serializer parent
        attrs = super().validate(attrs)

        # Validation supplémentaire pour la création
        action = attrs.get("action")
        reaction = attrs.get("reaction")
        action_config = attrs.get("action_config", {})
        reaction_config = attrs.get("reaction_config", {})

        # OAuth2 Validation: Check if user has connected required services
        if action:
            service_name = action.service.name.lower()

            # Check if this service requires OAuth2 connection
            from django.conf import settings

            if service_name in settings.OAUTH2_PROVIDERS:
                # Verify user has a valid token for this service

                user = (
                    self.context.get("request").user
                    if self.context.get("request")
                    else None
                )
                if user:
                    token = OAuthManager.get_valid_token(user, service_name)

                    if not token:
                        raise serializers.ValidationError(
                            {
                                "action": f"You must connect your {action.service.name} account before creating "
                                f"an area with this action. Please visit /auth/oauth/{service_name}/ to connect."
                            }
                        )

            # Validate action configuration against schema
            try:
                validate_action_config(action.name, action_config)
            except serializers.ValidationError as e:
                raise serializers.ValidationError({"action_config": str(e)})

        if reaction:
            service_name = reaction.service.name.lower()

            # Check if this service requires OAuth2 connection
            from django.conf import settings

            if service_name in settings.OAUTH2_PROVIDERS:
                # Verify user has a valid token for this service

                user = (
                    self.context.get("request").user
                    if self.context.get("request")
                    else None
                )
                if user:
                    token = OAuthManager.get_valid_token(user, service_name)

                    if not token:
                        raise serializers.ValidationError(
                            {
                                "reaction": f"You must connect your {reaction.service.name} account before creating "
                                f"an area with this reaction. Please visit /auth/oauth/{service_name}/ to connect."
                            }
                        )

            # Validate reaction configuration against schema
            try:
                validate_reaction_config(reaction.name, reaction_config)
            except serializers.ValidationError as e:
                raise serializers.ValidationError({"reaction_config": str(e)})

        if action and reaction:
            # Validation de la compatibilité métier
            try:
                validate_action_reaction_compatibility(action.name, reaction.name)
            except serializers.ValidationError as e:
                raise serializers.ValidationError({"non_field_errors": str(e)})

        return attrs

    def create(self, validated_data):
        """Create Area with proper owner assignment."""
        # L'owner sera assigné dans la vue via perform_create
        return super().create(validated_data)


# Serializers utilitaires pour /about.json
class AboutActionSerializer(serializers.ModelSerializer):
    """Simplified Action serializer for /about.json endpoint."""

    class Meta:
        model = Action
        fields = ["name", "description", "config_schema"]


class AboutReactionSerializer(serializers.ModelSerializer):
    """Simplified Reaction serializer for /about.json endpoint."""

    class Meta:
        model = Reaction
        fields = ["name", "description", "config_schema"]


class AboutServiceSerializer(serializers.ModelSerializer):
    """Service serializer for /about.json endpoint with nested actions/reactions."""

    actions = AboutActionSerializer(many=True, read_only=True)
    reactions = AboutReactionSerializer(many=True, read_only=True)
<<<<<<< HEAD
    requires_oauth = serializers.SerializerMethodField()

    class Meta:
        model = Service
        fields = ["name", "requires_oauth", "actions", "reactions"]

    def get_requires_oauth(self, obj):
        """Check if this service requires OAuth authentication.

        Services that require OAuth:
        - Direct OAuth providers (google, github, slack, spotify, twitch)
        - Services that map to OAuth tokens (gmail->google, google_calendar->google)
        """
        from django.conf import settings

        oauth_names = settings.OAUTH2_PROVIDERS.keys()

        # Direct OAuth providers
        if obj.name in oauth_names:
            return True

        # Services that map to OAuth tokens
        service_oauth_map = {
            'gmail': 'google',
            'google_calendar': 'google',
        }

        mapped_oauth = service_oauth_map.get(obj.name)
        return mapped_oauth in oauth_names if mapped_oauth else False
=======
    logo = serializers.SerializerMethodField()

    class Meta:
        model = Service
        fields = ["name", "actions", "reactions", "logo"]

    def get_logo(self, obj):
        """Return the configured logo URL for the service or a fallback.

        - Use an internal mapping of known services to their official/Wikipedia SVG URLs.
        - If a service is not present in the mapping, return None.
        """
        try:
            name = (obj.name or "").strip().lower()
        except Exception:
            return None
        # Inline mapping: service name (lowercase) -> direct image or wiki file page URL
        mapping = {
            # Internal services with black icons (will have white outline via CSS)
            "timer": "https://api.iconify.design/mdi/timer-outline.svg?color=black",
            "debug": "https://api.iconify.design/mdi/cog-outline.svg?color=black",
            "email": "https://api.iconify.design/mdi/email-outline.svg?color=black",
            "webhook": "https://api.iconify.design/mdi/webhook.svg?color=black",
            "weather": "https://api.iconify.design/mdi/weather-partly-cloudy.svg?color=black",
            # External services - Using Wikipedia images (original colors, no border)
            "teams": "https://upload.wikimedia.org/wikipedia/commons/c/c9/Microsoft_Office_Teams_%282018%E2%80%93present%29.svg",
            "github": "https://upload.wikimedia.org/wikipedia/commons/c/c2/GitHub_Invertocat_Logo.svg",
            "gmail": "https://upload.wikimedia.org/wikipedia/commons/7/7e/Gmail_icon_%282020%29.svg",
            "slack": "https://upload.wikimedia.org/wikipedia/commons/d/d5/Slack_icon_2019.svg",
            "twitch": "https://upload.wikimedia.org/wikipedia/commons/d/d3/Twitch_Glitch_Logo_Purple.svg",
            "google_calendar": "https://upload.wikimedia.org/wikipedia/commons/a/a5/Google_Calendar_icon_%282020%29.svg",
            "spotify": "https://upload.wikimedia.org/wikipedia/commons/1/19/Spotify_logo_without_text.svg",
            "discord": "https://upload.wikimedia.org/wikipedia/commons/9/98/Discord_logo_2015.svg",
        }

        def _normalize_key(s: str) -> str:
            return re.sub(r"[^a-z0-9]", "", (s or "").lower())

        candidates = [
            name,
            name.replace("_", ""),
            name.replace(" ", ""),
            _normalize_key(name),
        ]

        found = None
        for k in candidates:
            if k in mapping:
                found = mapping[k]
                break

        if not found:
            return None

        if ("wikipedia.org" in found) or ("/media/" in found) or ("File:" in found):
            direct = _resolve_wikipedia_file_url(found)
            if direct:
                return direct

        return found
>>>>>>> ac2c08fa


# Serializers pour Execution (journaling)


class ExecutionAreaSerializer(serializers.ModelSerializer):
    """Nested Area representation for Execution serializer."""

    action_name = serializers.CharField(source="action.name", read_only=True)
    reaction_name = serializers.CharField(source="reaction.name", read_only=True)
    action_service = serializers.CharField(source="action.service.name", read_only=True)
    reaction_service = serializers.CharField(
        source="reaction.service.name", read_only=True
    )

    class Meta:
        model = Area
        fields = [
            "id",
            "name",
            "action_name",
            "reaction_name",
            "action_service",
            "reaction_service",
        ]
        read_only_fields = fields


class ExecutionSerializer(serializers.ModelSerializer):
    """
    Full serializer for Execution with nested Area details.

    Used for retrieve/detail views where complete information is needed.
    """

    area_detail = ExecutionAreaSerializer(source="area", read_only=True)
    duration_seconds = serializers.SerializerMethodField()
    is_terminal = serializers.BooleanField(read_only=True)

    class Meta:
        model = Execution
        fields = [
            "id",
            "area",
            "area_detail",
            "external_event_id",
            "status",
            "created_at",
            "started_at",
            "completed_at",
            "trigger_data",
            "result_data",
            "error_message",
            "retry_count",
            "duration_seconds",
            "is_terminal",
        ]
        read_only_fields = fields

    @extend_schema_field(float)
    def get_duration_seconds(self, obj):
        """Return execution duration in seconds."""
        return obj.duration


class ExecutionListSerializer(serializers.ModelSerializer):
    """
    Optimized serializer for Execution list views.

    Excludes heavy JSON fields and nested data for better performance
    in list endpoints.
    """

    area_name = serializers.CharField(source="area.name", read_only=True)
    action_name = serializers.CharField(source="area.action.name", read_only=True)
    reaction_name = serializers.CharField(source="area.reaction.name", read_only=True)
    duration_seconds = serializers.SerializerMethodField()

    class Meta:
        model = Execution
        fields = [
            "id",
            "area",
            "area_name",
            "action_name",
            "reaction_name",
            "external_event_id",
            "status",
            "created_at",
            "started_at",
            "completed_at",
            "duration_seconds",
            "retry_count",
        ]
        read_only_fields = fields

    @extend_schema_field(float)
    def get_duration_seconds(self, obj):
        """Return execution duration in seconds."""
        return obj.duration


class ExecutionStatsSerializer(serializers.Serializer):
    """Serializer for execution statistics."""

    total = serializers.IntegerField()
    pending = serializers.IntegerField()
    running = serializers.IntegerField()
    success = serializers.IntegerField()
    failed = serializers.IntegerField()
    skipped = serializers.IntegerField()
    by_area = serializers.DictField(child=serializers.IntegerField())
    recent_failures = ExecutionListSerializer(many=True, read_only=True)<|MERGE_RESOLUTION|>--- conflicted
+++ resolved
@@ -448,42 +448,12 @@
 
     actions = AboutActionSerializer(many=True, read_only=True)
     reactions = AboutReactionSerializer(many=True, read_only=True)
-<<<<<<< HEAD
     requires_oauth = serializers.SerializerMethodField()
+    logo = serializers.SerializerMethodField()
 
     class Meta:
         model = Service
-        fields = ["name", "requires_oauth", "actions", "reactions"]
-
-    def get_requires_oauth(self, obj):
-        """Check if this service requires OAuth authentication.
-
-        Services that require OAuth:
-        - Direct OAuth providers (google, github, slack, spotify, twitch)
-        - Services that map to OAuth tokens (gmail->google, google_calendar->google)
-        """
-        from django.conf import settings
-
-        oauth_names = settings.OAUTH2_PROVIDERS.keys()
-
-        # Direct OAuth providers
-        if obj.name in oauth_names:
-            return True
-
-        # Services that map to OAuth tokens
-        service_oauth_map = {
-            'gmail': 'google',
-            'google_calendar': 'google',
-        }
-
-        mapped_oauth = service_oauth_map.get(obj.name)
-        return mapped_oauth in oauth_names if mapped_oauth else False
-=======
-    logo = serializers.SerializerMethodField()
-
-    class Meta:
-        model = Service
-        fields = ["name", "actions", "reactions", "logo"]
+        fields = ["name", "requires_oauth", "actions", "reactions", "logo"]
 
     def get_logo(self, obj):
         """Return the configured logo URL for the service or a fallback.
@@ -539,7 +509,30 @@
                 return direct
 
         return found
->>>>>>> ac2c08fa
+
+    def get_requires_oauth(self, obj):
+        """Check if this service requires OAuth authentication.
+
+        Services that require OAuth:
+        - Direct OAuth providers (google, github, slack, spotify, twitch)
+        - Services that map to OAuth tokens (gmail->google, google_calendar->google)
+        """
+        from django.conf import settings
+
+        oauth_names = settings.OAUTH2_PROVIDERS.keys()
+
+        # Direct OAuth providers
+        if obj.name in oauth_names:
+            return True
+
+        # Services that map to OAuth tokens
+        service_oauth_map = {
+            'gmail': 'google',
+            'google_calendar': 'google',
+        }
+
+        mapped_oauth = service_oauth_map.get(obj.name)
+        return mapped_oauth in oauth_names if mapped_oauth else False
 
 
 # Serializers pour Execution (journaling)
