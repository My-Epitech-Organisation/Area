--- conflicted
+++ resolved
@@ -276,19 +276,12 @@
                 validate_action_reaction_compatibility(action.name, reaction.name)
             except serializers.ValidationError as e:
                 # Re-raise with better field targeting for frontend display
-<<<<<<< HEAD
-                error_message = str(e.detail[0]) if hasattr(e, 'detail') and e.detail else str(e)
-                raise serializers.ValidationError({
-                    "reaction": f"⚠️ Incompatible combination: {error_message}"
-                })
-=======
                 error_message = (
                     str(e.detail[0]) if hasattr(e, "detail") and e.detail else str(e)
                 )
                 raise serializers.ValidationError(
                     {"reaction": f"⚠️ Incompatible combination: {error_message}"}
                 )
->>>>>>> 7db897ac
 
             # Validation des configurations si elles sont fournies
             action_config = attrs.get("action_config", {})
