# =============================================================================
# AREA - Base Docker Compose Configuration
# =============================================================================
# This is the BASE configuration containing all services with minimal,
# environment-agnostic settings. This file should NOT be used alone.
#
# Usage:
#   Development:  docker-compose up (auto-loads docker-compose.override.yml)
#   Production:   docker-compose -f docker-compose.yml -f docker-compose.prod.yml up -d
#   Testing:      docker-compose -f docker-compose.yml -f docker-compose.test.yml up
#
# See: docs/DOCKER_COMPOSE.md for detailed documentation
# =============================================================================

services:
  # ---------------------------------------------------------------------------
  # Database - PostgreSQL
  # ---------------------------------------------------------------------------
  db:
    image: postgres:16
    environment:
      POSTGRES_USER: ${DB_USER}
      POSTGRES_PASSWORD: ${DB_PASSWORD}
      POSTGRES_DB: ${DB_NAME}
    volumes:
      - pgdata:/var/lib/postgresql/data
    networks:
      - area-net

  # ---------------------------------------------------------------------------
  # Cache & Message Broker - Redis
  # ---------------------------------------------------------------------------
  redis:
    image: redis:7
    volumes:
      - redis_data:/data
    networks:
      - area-net

  # ---------------------------------------------------------------------------
  # Backend API - Django
  # ---------------------------------------------------------------------------
  server:
    build:
      context: ./backend
      dockerfile: Dockerfile
    env_file:
      - .env
    environment:
      - DJANGO_SETTINGS_MODULE=area_project.settings
      - REDIS_URL=redis://${REDIS_HOST:-redis}:6379/0
      - DATABASE_URL=postgres://${DB_USER}:${DB_PASSWORD}@db:5432/${DB_NAME}
      - DB_HOST=db
    depends_on:
      - db
      - redis
    volumes:
      - ./.env:/.env
      - backend_static:/app/staticfiles
      - backend_media:/app/mediafiles
      - backend_logs:/app/logs
    networks:
      - area-net

  # ---------------------------------------------------------------------------
  # Celery Worker - Async Tasks
  # ---------------------------------------------------------------------------
  worker:
    build:
      context: ./backend
      dockerfile: Dockerfile
    env_file:
      - .env
    environment:
      - DJANGO_SETTINGS_MODULE=area_project.settings
      - PYTHONPATH=/app
      - DATABASE_URL=postgres://${DB_USER}:${DB_PASSWORD}@db:5432/${DB_NAME}
<<<<<<< HEAD
      - REDIS_URL=redis://${REDIS_HOST:-redis}:6379/0
=======
      - REDIS_URL=redis://redis:6379/0
      - SKIP_DJANGO_INIT=true
    command: ["celery", "-A", "area_project", "worker", "--loglevel=info"]
>>>>>>> 40bbc6d7
    depends_on:
      - redis
      - db
      - server
    volumes:
      - backend_logs:/app/logs
    networks:
      - area-net

  # ---------------------------------------------------------------------------
  # Celery Beat - Task Scheduler
  # ---------------------------------------------------------------------------
  beat:
    build:
      context: ./backend
      dockerfile: Dockerfile
    env_file:
      - .env
    environment:
      - DJANGO_SETTINGS_MODULE=area_project.settings
      - PYTHONPATH=/app
      - DATABASE_URL=postgres://${DB_USER}:${DB_PASSWORD}@db:5432/${DB_NAME}
<<<<<<< HEAD
      - REDIS_URL=redis://${REDIS_HOST:-redis}:6379/0
=======
      - REDIS_URL=redis://redis:6379/0
      - SKIP_DJANGO_INIT=true
>>>>>>> 40bbc6d7
    command: ["celery", "-A", "area_project", "beat", "--loglevel=info", "--scheduler=django_celery_beat.schedulers:DatabaseScheduler"]
    depends_on:
      - redis
      - db
      - server
    volumes:
      - backend_logs:/app/logs
    networks:
      - area-net

  # ---------------------------------------------------------------------------
  # Flower - Celery Monitoring (optional)
  # ---------------------------------------------------------------------------
  flower:
    build:
      context: ./backend
      dockerfile: Dockerfile
    env_file:
      - .env
    environment:
      - DJANGO_SETTINGS_MODULE=area_project.settings
      - PYTHONPATH=/app
      - DATABASE_URL=postgres://${DB_USER}:${DB_PASSWORD}@db:5432/${DB_NAME}
      - REDIS_URL=redis://redis:6379/0
      - SKIP_DJANGO_INIT=true
    command: ["celery", "-A", "area_project", "flower", "--port=5566"]
    depends_on:
      - redis
      - db
      - server
    networks:
      - area-net

  # ---------------------------------------------------------------------------
  # Mobile Client - Flutter APK Builder
  # ---------------------------------------------------------------------------
  client_mobile:
    build:
      context: ./mobile
      dockerfile: Dockerfile
    volumes:
      - apk_shared:/shared
    depends_on:
      - server
    networks:
      - area-net

  # ---------------------------------------------------------------------------
  # Web Client - React Frontend
  # ---------------------------------------------------------------------------
  client_web:
    build:
      context: ./frontend
      dockerfile: Dockerfile
    volumes:
      - apk_shared:/shared
    depends_on:
      - client_mobile
      - server
    networks:
      - area-net

# =============================================================================
# Volumes
# =============================================================================
volumes:
  pgdata:
    name: area_pgdata
  redis_data:
    name: area_redis_data
  apk_shared:
    name: area_apk_shared
  backend_static:
    name: area_backend_static
  backend_media:
    name: area_backend_media
  backend_logs:
    name: area_backend_logs

# =============================================================================
# Networks
# =============================================================================
networks:
  area-net:
    name: area_network
    driver: bridge<|MERGE_RESOLUTION|>--- conflicted
+++ resolved
@@ -75,13 +75,9 @@
       - DJANGO_SETTINGS_MODULE=area_project.settings
       - PYTHONPATH=/app
       - DATABASE_URL=postgres://${DB_USER}:${DB_PASSWORD}@db:5432/${DB_NAME}
-<<<<<<< HEAD
       - REDIS_URL=redis://${REDIS_HOST:-redis}:6379/0
-=======
-      - REDIS_URL=redis://redis:6379/0
       - SKIP_DJANGO_INIT=true
     command: ["celery", "-A", "area_project", "worker", "--loglevel=info"]
->>>>>>> 40bbc6d7
     depends_on:
       - redis
       - db
@@ -104,12 +100,8 @@
       - DJANGO_SETTINGS_MODULE=area_project.settings
       - PYTHONPATH=/app
       - DATABASE_URL=postgres://${DB_USER}:${DB_PASSWORD}@db:5432/${DB_NAME}
-<<<<<<< HEAD
       - REDIS_URL=redis://${REDIS_HOST:-redis}:6379/0
-=======
-      - REDIS_URL=redis://redis:6379/0
       - SKIP_DJANGO_INIT=true
->>>>>>> 40bbc6d7
     command: ["celery", "-A", "area_project", "beat", "--loglevel=info", "--scheduler=django_celery_beat.schedulers:DatabaseScheduler"]
     depends_on:
       - redis
