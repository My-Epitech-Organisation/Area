# =============================================================================
# AREA - Base Docker Compose Configuration
# =============================================================================
# This is the BASE configuration containing all services with minimal,
# environment-agnostic settings. This file should NOT be used alone.
#
# Usage:
#   Development:  docker-compose up (auto-loads docker-compose.override.yml)
#   Production:   docker-compose -f docker-compose.yml -f docker-compose.prod.yml up -d
#   Testing:      docker-compose -f docker-compose.yml -f docker-compose.test.yml up
#
# See: docs/DOCKER_COMPOSE.md for detailed documentation
# =============================================================================

services:
  # ---------------------------------------------------------------------------
  # Database - PostgreSQL
  # ---------------------------------------------------------------------------
  db:
    image: postgres:16
    environment:
      POSTGRES_USER: ${DB_USER}
      POSTGRES_PASSWORD: ${DB_PASSWORD}
      POSTGRES_DB: ${DB_NAME}
    volumes:
      - pgdata:/var/lib/postgresql/data
    networks:
      - area-net

  # ---------------------------------------------------------------------------
  # Cache & Message Broker - Redis
  # ---------------------------------------------------------------------------
  redis:
    image: redis:7
    volumes:
      - redis_data:/data
    networks:
      - area-net

  # ---------------------------------------------------------------------------
  # Backend API - Django
  # ---------------------------------------------------------------------------
  server:
    build:
      context: ./backend
      dockerfile: Dockerfile
    env_file:
      - .env
    environment:
      - DJANGO_SETTINGS_MODULE=area_project.settings
      - REDIS_URL=redis://redis:6379/0
      - DATABASE_URL=postgres://${DB_USER}:${DB_PASSWORD}@db:5432/${DB_NAME}
    depends_on:
      - db
      - redis
    volumes:
      - ./.env:/.env
      - backend_static:/app/staticfiles
      - backend_media:/app/mediafiles
      - backend_logs:/app/logs
    networks:
      - area-net

  # ---------------------------------------------------------------------------
  # Celery Worker - Async Tasks
  # ---------------------------------------------------------------------------
  worker:
    build:
      context: ./backend
      dockerfile: Dockerfile
    env_file:
      - .env
    environment:
      - DJANGO_SETTINGS_MODULE=area_project.settings
      - PYTHONPATH=/app
      - DATABASE_URL=postgres://${DB_USER}:${DB_PASSWORD}@db:5432/${DB_NAME}
      - REDIS_URL=redis://redis:6379/0
      - SKIP_DJANGO_INIT=true
    command: ["celery", "-A", "area_project", "worker", "--loglevel=info"]
    depends_on:
      - redis
      - db
      - server
    volumes:
      - backend_logs:/app/logs
    networks:
      - area-net

  # ---------------------------------------------------------------------------
  # Celery Beat - Task Scheduler
  # ---------------------------------------------------------------------------
  beat:
    build:
      context: ./backend
      dockerfile: Dockerfile
    env_file:
      - .env
    environment:
      - DJANGO_SETTINGS_MODULE=area_project.settings
      - PYTHONPATH=/app
      - DATABASE_URL=postgres://${DB_USER}:${DB_PASSWORD}@db:5432/${DB_NAME}
      - REDIS_URL=redis://redis:6379/0
      - SKIP_DJANGO_INIT=true
    command: ["celery", "-A", "area_project", "beat", "--loglevel=info", "--scheduler=django_celery_beat.schedulers:DatabaseScheduler"]
    depends_on:
      - redis
      - db
      - server
    volumes:
      - backend_logs:/app/logs
    networks:
      - area-net

  # ---------------------------------------------------------------------------
  # Flower - Celery Monitoring (optional)
  # ---------------------------------------------------------------------------
  flower:
    build:
      context: ./backend
      dockerfile: Dockerfile
    env_file:
      - .env
    environment:
      - DJANGO_SETTINGS_MODULE=area_project.settings
      - PYTHONPATH=/app
      - DATABASE_URL=postgres://${DB_USER}:${DB_PASSWORD}@db:5432/${DB_NAME}
      - REDIS_URL=redis://redis:6379/0
<<<<<<< HEAD
      - SKIP_DJANGO_INIT=true
=======
>>>>>>> c087f87c
    command: ["celery", "-A", "area_project", "flower", "--port=5566"]
    depends_on:
      - redis
      - db
      - server
    networks:
      - area-net

  # ---------------------------------------------------------------------------
  # Mobile Client - Flutter APK Builder
  # ---------------------------------------------------------------------------
  client_mobile:
    build:
      context: ./mobile
      dockerfile: Dockerfile
    volumes:
      - apk_shared:/shared
    depends_on:
      - server
    networks:
      - area-net

  # ---------------------------------------------------------------------------
  # Web Client - React Frontend
  # ---------------------------------------------------------------------------
  client_web:
    build:
      context: ./frontend
      dockerfile: Dockerfile
    volumes:
      - apk_shared:/shared
      - backend_static:/usr/share/nginx/html/static
      - backend_media:/usr/share/nginx/html/media
    depends_on:
      - client_mobile
      - server
    networks:
      - area-net

# =============================================================================
# Volumes
# =============================================================================
volumes:
  pgdata:
    name: area_pgdata
  redis_data:
    name: area_redis_data
  apk_shared:
    name: area_apk_shared
  backend_static:
    name: area_backend_static
  backend_media:
    name: area_backend_media
  backend_logs:
    name: area_backend_logs

# =============================================================================
# Networks
# =============================================================================
networks:
  area-net:
    name: area_network
    driver: bridge<|MERGE_RESOLUTION|>--- conflicted
+++ resolved
@@ -125,10 +125,7 @@
       - PYTHONPATH=/app
       - DATABASE_URL=postgres://${DB_USER}:${DB_PASSWORD}@db:5432/${DB_NAME}
       - REDIS_URL=redis://redis:6379/0
-<<<<<<< HEAD
       - SKIP_DJANGO_INIT=true
-=======
->>>>>>> c087f87c
     command: ["celery", "-A", "area_project", "flower", "--port=5566"]
     depends_on:
       - redis
@@ -160,8 +157,6 @@
       dockerfile: Dockerfile
     volumes:
       - apk_shared:/shared
-      - backend_static:/usr/share/nginx/html/static
-      - backend_media:/usr/share/nginx/html/media
     depends_on:
       - client_mobile
       - server
