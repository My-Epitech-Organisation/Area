# =============================================================================
# AREA - Base Docker Compose Configuration
# =============================================================================
# This is the BASE configuration containing all services with minimal,
# environment-agnostic settings. This file should NOT be used alone.
#
# Usage:
#   Development:  docker-compose up (auto-loads docker-compose.override.yml)
#   Production:   docker-compose -f docker-compose.yml -f docker-compose.prod.yml up -d
#   Testing:      docker-compose -f docker-compose.yml -f docker-compose.test.yml up
#
# See: docs/DOCKER_COMPOSE.md for detailed documentation
# =============================================================================

services:
  # ---------------------------------------------------------------------------
  # Database - PostgreSQL
  # ---------------------------------------------------------------------------
  db:
    image: postgres:16
    environment:
      POSTGRES_USER: ${DB_USER}
      POSTGRES_PASSWORD: ${DB_PASSWORD}
      POSTGRES_DB: ${DB_NAME}
    volumes:
      - pgdata:/var/lib/postgresql/data
    networks:
      - area-net

  # ---------------------------------------------------------------------------
  # Cache & Message Broker - Redis
  # ---------------------------------------------------------------------------
  redis:
    image: redis:7
    volumes:
      - redis_data:/data
    networks:
      - area-net

  # ---------------------------------------------------------------------------
  # Backend API - Django
  # ---------------------------------------------------------------------------
  server:
    build:
      context: ./backend
      dockerfile: Dockerfile
    env_file:
      - .env
    environment:
      - DJANGO_SETTINGS_MODULE=area_project.settings
      - REDIS_URL=redis://${REDIS_HOST:-redis}:${REDIS_PORT_INTERNAL:-6379}/0
      - DATABASE_URL=postgres://${DB_USER}:${DB_PASSWORD}@db:${DB_PORT_INTERNAL:-5432}/${DB_NAME}
      - DB_HOST=db
    depends_on:
      - db
      - redis
    volumes:
      - ./.env:/.env
      - backend_static:/app/staticfiles
      - backend_media:/app/mediafiles
      - backend_logs:/app/logs
    networks:
      - area-net

  # ---------------------------------------------------------------------------
  # Celery Worker - Async Tasks
  # ---------------------------------------------------------------------------
  worker:
    build:
      context: ./backend
      dockerfile: Dockerfile
    env_file:
      - .env
    environment:
      - DJANGO_SETTINGS_MODULE=area_project.settings
      - PYTHONPATH=/app
      - DATABASE_URL=postgres://${DB_USER}:${DB_PASSWORD}@db:${DB_PORT_INTERNAL:-5432}/${DB_NAME}
      - REDIS_URL=redis://${REDIS_HOST:-redis}:${REDIS_PORT_INTERNAL:-6379}/0
    depends_on:
      - redis
      - db
      - server
    volumes:
      - backend_logs:/app/logs
    networks:
      - area-net

  # ---------------------------------------------------------------------------
  # Celery Beat - Task Scheduler
  # ---------------------------------------------------------------------------
  beat:
    build:
      context: ./backend
      dockerfile: Dockerfile
    env_file:
      - .env
    environment:
      - DJANGO_SETTINGS_MODULE=area_project.settings
      - PYTHONPATH=/app
      - DATABASE_URL=postgres://${DB_USER}:${DB_PASSWORD}@db:${DB_PORT_INTERNAL:-5432}/${DB_NAME}
      - REDIS_URL=redis://${REDIS_HOST:-redis}:${REDIS_PORT_INTERNAL:-6379}/0
    command: ["celery", "-A", "area_project", "beat", "--loglevel=info", "--scheduler=django_celery_beat.schedulers:DatabaseScheduler"]
    depends_on:
      - redis
      - db
      - server
    volumes:
      - backend_logs:/app/logs
    networks:
      - area-net

  # ---------------------------------------------------------------------------
  # Flower - Celery Monitoring (optional)
  # ---------------------------------------------------------------------------
  flower:
    build:
      context: ./backend
      dockerfile: Dockerfile
    env_file:
      - .env
    environment:
      - DJANGO_SETTINGS_MODULE=area_project.settings
      - PYTHONPATH=/app
<<<<<<< HEAD
      - DATABASE_URL=postgres://${DB_USER}:${DB_PASSWORD}@db:${DB_PORT_INTERNAL:-5432}/${DB_NAME}
      - REDIS_URL=redis://${REDIS_HOST:-redis}:${REDIS_PORT_INTERNAL:-6379}/0
=======
      - DATABASE_URL=postgres://${DB_USER}:${DB_PASSWORD}@db:5432/${DB_NAME}
      - REDIS_URL=redis://redis:6379/0
>>>>>>> c087f87c
    command: ["celery", "-A", "area_project", "flower", "--port=5566"]
    depends_on:
      - redis
      - db
      - server
    networks:
      - area-net

  # ---------------------------------------------------------------------------
  # Mobile Client - Flutter APK Builder
  # ---------------------------------------------------------------------------
  client_mobile:
    build:
      context: ./mobile
      dockerfile: Dockerfile
    volumes:
      - apk_shared:/shared
    depends_on:
      - server
    networks:
      - area-net

  # ---------------------------------------------------------------------------
  # Web Client - React Frontend
  # ---------------------------------------------------------------------------
  client_web:
    build:
      context: ./frontend
      dockerfile: Dockerfile
    volumes:
      - apk_shared:/shared
      - backend_static:/usr/share/nginx/html/static
      - backend_media:/usr/share/nginx/html/media
    depends_on:
      - client_mobile
      - server
    networks:
      - area-net

# =============================================================================
# Volumes
# =============================================================================
volumes:
  pgdata:
    name: area_pgdata
  redis_data:
    name: area_redis_data
  apk_shared:
    name: area_apk_shared
  backend_static:
    name: area_backend_static
  backend_media:
    name: area_backend_media
  backend_logs:
    name: area_backend_logs

# =============================================================================
# Networks
# =============================================================================
networks:
  area-net:
    name: area_network
    driver: bridge<|MERGE_RESOLUTION|>--- conflicted
+++ resolved
@@ -121,13 +121,8 @@
     environment:
       - DJANGO_SETTINGS_MODULE=area_project.settings
       - PYTHONPATH=/app
-<<<<<<< HEAD
-      - DATABASE_URL=postgres://${DB_USER}:${DB_PASSWORD}@db:${DB_PORT_INTERNAL:-5432}/${DB_NAME}
-      - REDIS_URL=redis://${REDIS_HOST:-redis}:${REDIS_PORT_INTERNAL:-6379}/0
-=======
       - DATABASE_URL=postgres://${DB_USER}:${DB_PASSWORD}@db:5432/${DB_NAME}
       - REDIS_URL=redis://redis:6379/0
->>>>>>> c087f87c
     command: ["celery", "-A", "area_project", "flower", "--port=5566"]
     depends_on:
       - redis
